enablePlugins(JDKPackagerPlugin, JavaAppPackaging, SolidityPlugin)

val commonSettings = Seq(
  name := "mantis",
  version := "1.1-rc1",
  scalaVersion := "2.12.5",
  testOptions in Test += Tests.Argument(TestFrameworks.ScalaTest, "-l", "EthashMinerSpec") // miner tests disabled by default
)

// Temp resolver for LevelDB fork
resolvers += "stepsoft" at "http://nexus.mcsherrylabs.com/repository/releases/"

val dep = {
  val akkaVersion = "2.5.12"
  val akkaHttpVersion = "10.1.1"
  val circeVersion = "0.9.3"
  val levelDb = "0.12"
  val rocksDb = "5.14.2"


  Seq(
    "com.typesafe.akka" %% "akka-actor" % akkaVersion,
    "com.typesafe.akka" %% "akka-slf4j" % akkaVersion,
    "com.typesafe.akka" %% "akka-testkit" % akkaVersion,
    "com.typesafe.akka" %% "akka-http" % akkaHttpVersion,
    "ch.megard" %% "akka-http-cors" % "0.3.0",
    "org.json4s" %% "json4s-native" % "3.5.4",
    "de.heikoseeberger" %% "akka-http-json4s" % "1.21.0",
    "com.typesafe.akka" %% "akka-http-testkit" % akkaHttpVersion % "it,test",
    "io.suzaku" %% "boopickle" % "1.3.0",
    "org.iq80.leveldb" % "leveldb-api" % levelDb,
    "org.iq80.leveldb" % "leveldb" % levelDb,
    "org.rocksdb" % "rocksdbjni" % rocksDb,
    "org.scorexfoundation" %% "iodb" % "0.3.0",
    "org.scalatest" %% "scalatest" % "3.0.5" % "it,test",
    "org.scalamock" %% "scalamock-scalatest-support" % "3.6.0" % "test",
    "org.scalacheck" %% "scalacheck" % "1.14.0" % "it,test",
    "ch.qos.logback" % "logback-classic" % "1.2.3",
    "org.jline" % "jline" % "3.1.2",
    "org.scala-lang.modules" %% "scala-parser-combinators" % "1.1.0",
    "io.circe" %% "circe-core" % circeVersion,
    "io.circe" %% "circe-generic" % circeVersion,
    "io.circe" %% "circe-parser" % circeVersion,
    "io.circe" %% "circe-generic-extras" % circeVersion,
    "com.miguno.akka" %% "akka-mock-scheduler" % "0.5.1" % "it,test",
    "commons-io" % "commons-io" % "2.6",
    "com.typesafe.akka" %% "akka-stream" % akkaVersion,
    "org.scala-sbt.ipcsocket" % "ipcsocket" % "1.0.0",
    "org.bouncycastle" % "bcprov-jdk15on" % "1.59",

    "com.twitter" %% "util-collection" % "18.5.0",

  // Pluggable Consensus: AtomixRaft
    "io.atomix" % "atomix" % "2.1.0-beta1",
    "io.atomix" % "atomix-raft" % "2.1.0-beta1",
    "io.netty" % "netty-tcnative-boringssl-static" % "2.0.7.Final" classifier "linux-x86_64", // using native epoll

    // mallet deps
    "org.jline" % "jline" % "3.1.2",
    "net.java.dev.jna" % "jna" % "4.5.1",
    "org.scala-lang.modules" %% "scala-parser-combinators" % "1.0.5",
    "com.github.scopt" %% "scopt" % "3.7.0",

    // Metrics (https://github.com/DataDog/java-dogstatsd-client)
    "com.datadoghq" % "java-dogstatsd-client" % "2.5",
<<<<<<< HEAD
    "org.web3j" % "core" % "3.4.0" % "test"
=======

    "org.xerial.snappy" % "snappy-java" % "1.1.7.2"
>>>>>>> 5cdfa407
  )
}

val Integration = config("it") extend Test

val Benchmark = config("benchmark") extend Test

val Evm = config("evm") extend Test

val Ets = config("ets") extend Test

val Snappy = config("snappy") extend Test

val Rpc = config("rpcTest") extend Test

val root = project.in(file("."))
    .configs(Integration, Benchmark, Evm, Ets, Snappy, Rpc)
    .settings(commonSettings: _*)
    .settings(
      libraryDependencies ++= dep,
      verifyOutputFile in verifyGenerate := baseDirectory.value / "verify.sbt",
      verifyOptions in verify := VerifyOptions(
        includeBin = true,
        includeScala = true,
        includeDependency = true,
        excludedJars = Nil,
        warnOnUnverifiedFiles = false,
        warnOnUnusedVerifications = false
      ),
      executableScriptName := name.value,
      dist in Universal := ((dist in Universal) dependsOn verify).value
    )
    .settings(inConfig(Integration)(Defaults.testSettings) : _*)
    .settings(inConfig(Benchmark)(Defaults.testSettings) : _*)
    .settings(inConfig(Evm)(Defaults.testSettings) : _*)
    .settings(inConfig(Ets)(Defaults.testSettings) : _*)
    .settings(inConfig(Snappy)(Defaults.testSettings) : _*)
    .settings(inConfig(Rpc)(Defaults.testSettings) : _*)

scalacOptions := Seq(
  "-unchecked",
  "-deprecation",
  "-feature",
  "-Xfatal-warnings",
  "-Xlint:unsound-match",
  "-Ywarn-inaccessible",
  "-Ywarn-unused-import",
  "-encoding", "utf-8"
)

scalacOptions in (Compile, console) ~= (_.filterNot(Set(
  "-Ywarn-unused-import",
  "-Xfatal-warnings"
)))

parallelExecution in Test := false

testOptions in Test += Tests.Argument("-oD")

// protobuf compilation
PB.targets in Compile := Seq(
  scalapb.gen() -> (sourceManaged in Compile).value
)

// have the protobuf API version file as a resource
unmanagedResourceDirectories in Compile += baseDirectory.value / "src" / "main" / "protobuf"

(test in Evm) := (test in Evm).dependsOn(solidityCompile).value
(sourceDirectory in Evm) := baseDirectory.value / "src" / "evmTest"

(scalastyleConfig in Test) := baseDirectory.value / "scalastyle-test-config.xml"
scalastyleSources in Test ++= {(unmanagedSourceDirectories in Integration).value}

mainClass in Compile := Some("io.iohk.ethereum.App")

// Requires the 'ant-javafx.jar' that comes with Oracle JDK
// Enables creating an executable with the configuration files, has to be run on the OS corresponding to the desired version
jdkPackagerType := "image"

val sep = java.io.File.separator
jdkPackagerJVMArgs := Seq(
  "-Dconfig.file=." + sep + "conf" + sep + "mantis.conf",
  "-Dlogback.configurationFile=." + sep + "conf" + sep + "logback.xml",
  "-Xss10M"
)

coverageExcludedPackages := "io\\.iohk\\.ethereum\\.extvm\\.msg.*"<|MERGE_RESOLUTION|>--- conflicted
+++ resolved
@@ -63,12 +63,8 @@
 
     // Metrics (https://github.com/DataDog/java-dogstatsd-client)
     "com.datadoghq" % "java-dogstatsd-client" % "2.5",
-<<<<<<< HEAD
+    "org.xerial.snappy" % "snappy-java" % "1.1.7.2",
     "org.web3j" % "core" % "3.4.0" % "test"
-=======
-
-    "org.xerial.snappy" % "snappy-java" % "1.1.7.2"
->>>>>>> 5cdfa407
   )
 }
 
