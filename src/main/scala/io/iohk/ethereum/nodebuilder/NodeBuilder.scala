package io.iohk.ethereum.nodebuilder

import akka.actor.{ActorRef, ActorSystem}
import akka.agent.Agent
import io.iohk.ethereum.blockchain.data.GenesisDataLoader
import io.iohk.ethereum.blockchain.sync.SyncController
import io.iohk.ethereum.db.components.{SharedLevelDBDataSources, Storages}
import io.iohk.ethereum.domain.{Blockchain, BlockchainImpl}
import io.iohk.ethereum.ledger.{Ledger, LedgerImpl}
import io.iohk.ethereum.network.{PeerManagerActor, ServerActor}
import io.iohk.ethereum.jsonrpc._
import io.iohk.ethereum.jsonrpc.http.JsonRpcHttpServer
import io.iohk.ethereum.jsonrpc.http.JsonRpcHttpServer.JsonRpcHttpServerConfig
import io.iohk.ethereum.keystore.{KeyStore, KeyStoreImpl}
import io.iohk.ethereum.mining.BlockGenerator
import io.iohk.ethereum.utils.BlockchainConfig
import io.iohk.ethereum.utils.{Config, NodeStatus, ServerStatus}

import scala.concurrent.ExecutionContext.Implicits.global
import io.iohk.ethereum.network._
import io.iohk.ethereum.transactions.PendingTransactionsManager
import io.iohk.ethereum.validators._
import io.iohk.ethereum.vm.VM

trait BlockchainConfigBuilder {
  lazy val blockchainConfig = BlockchainConfig(Config.config)
}

trait NodeKeyBuilder {
  lazy val nodeKey = loadAsymmetricCipherKeyPair(Config.keysFile)
}

trait ActorSystemBuilder {
  implicit lazy val actorSystem = ActorSystem("etc-client_system")
}

trait StorageBuilder {
  lazy val storagesInstance =  new SharedLevelDBDataSources with Storages.DefaultStorages
}

trait NodeStatusBuilder {

  self : NodeKeyBuilder =>

  private val nodeStatus =
    NodeStatus(
      key = nodeKey,
      serverStatus = ServerStatus.NotListening)

  lazy val nodeStatusHolder = Agent(nodeStatus)
}

trait BlockChainBuilder {
  self: StorageBuilder =>

  lazy val blockchain: Blockchain = BlockchainImpl(storagesInstance.storages)
}

trait PeerMessageBusBuilder {
  self: ActorSystemBuilder =>

  lazy val peerMessageBus = actorSystem.actorOf(PeerMessageBusActor.props)
}

trait PeerManagerActorBuilder {

  self: ActorSystemBuilder
    with NodeStatusBuilder
    with StorageBuilder
    with BlockChainBuilder
    with BlockchainConfigBuilder
    with PeerMessageBusBuilder =>

  lazy val peerConfiguration = Config.Network.peer

  lazy val peerManager = actorSystem.actorOf(PeerManagerActor.props(
    nodeStatusHolder,
    Config.Network.peer,
    storagesInstance.storages.appStateStorage,
    blockchain,
    blockchainConfig,
    peerMessageBus), "peer-manager")

}

trait ServerActorBuilder {

  self: ActorSystemBuilder
    with NodeStatusBuilder
    with BlockChainBuilder
    with PeerManagerActorBuilder =>

  lazy val networkConfig = Config.Network

  lazy val server = actorSystem.actorOf(ServerActor.props(nodeStatusHolder, peerManager), "server")

}

trait Web3ServiceBuilder {
  lazy val web3Service = new Web3Service
}

trait NetServiceBuilder {
  this: PeerManagerActorBuilder with NodeStatusBuilder =>

  lazy val netService = new NetService(nodeStatusHolder, peerManager)
}

trait PendingTransactionsManagerBuilder {
  self: ActorSystemBuilder
    with PeerManagerActorBuilder
    with PeerMessageBusBuilder =>

  lazy val pendingTransactionsManager: ActorRef = actorSystem.actorOf(PendingTransactionsManager.props(peerManager, peerMessageBus))
}

trait BlockGeneratorBuilder {
  self: StorageBuilder with
    BlockchainConfigBuilder with
    ValidatorsBuilder with
    LedgerBuilder =>

  lazy val blockGenerator = new BlockGenerator(storagesInstance.storages, blockchainConfig, ledger, validators)
}

trait EthServiceBuilder {
  self: StorageBuilder with
    BlockChainBuilder with
    BlockGeneratorBuilder with
<<<<<<< HEAD
    SyncControllerBuilder =>

  lazy val ethService = new EthService(blockchain, blockGenerator, storagesInstance.storages.appStateStorage, syncController)
=======
    PendingTransactionsManagerBuilder =>

  lazy val ethService = new EthService(blockchain, blockGenerator, storagesInstance.storages.appStateStorage, pendingTransactionsManager)
>>>>>>> d3fc55bb
}

trait PersonalServiceBuilder {
  self: KeyStoreBuilder =>

  lazy val personalService = new PersonalService(keyStore)
}

trait KeyStoreBuilder {
  lazy val keyStore: KeyStore = new KeyStoreImpl(Config.keyStoreDir)
}

trait JSONRpcControllerBuilder {
  this: Web3ServiceBuilder with EthServiceBuilder with NetServiceBuilder with PersonalServiceBuilder =>

  lazy val jsonRpcController = new JsonRpcController(web3Service, netService, ethService, personalService, Config.Network.Rpc)
}

trait JSONRpcHttpServerBuilder {

  self: ActorSystemBuilder with BlockChainBuilder with JSONRpcControllerBuilder =>

  lazy val jsonRpcHttpServerConfig: JsonRpcHttpServerConfig = Config.Network.Rpc

  lazy val jsonRpcHttpServer = new JsonRpcHttpServer(jsonRpcController, jsonRpcHttpServerConfig)
}

trait ValidatorsBuilder {
  self: BlockchainConfigBuilder =>

  val validators = new Validators {
    val blockValidator: BlockValidator = BlockValidator
    val blockHeaderValidator: BlockHeaderValidator = new BlockHeaderValidatorImpl(blockchainConfig)
    val ommersValidator: OmmersValidator = new OmmersValidatorImpl(blockchainConfig)
    val signedTransactionValidator: SignedTransactionValidator = new SignedTransactionValidatorImpl(blockchainConfig)
  }
}

trait LedgerBuilder {
  self: BlockchainConfigBuilder =>

  lazy val ledger: Ledger = new LedgerImpl(VM, blockchainConfig)
}

trait SyncControllerBuilder {

  self: ActorSystemBuilder with
    ServerActorBuilder with
    BlockChainBuilder with
    NodeStatusBuilder with
    PeerManagerActorBuilder with
    StorageBuilder with
    BlockchainConfigBuilder with
    ValidatorsBuilder with
    LedgerBuilder with
    PeerMessageBusBuilder =>

  lazy val syncController = actorSystem.actorOf(
    SyncController.props(
      peerManager,
      storagesInstance.storages.appStateStorage,
      blockchain,
      storagesInstance.storages,
      storagesInstance.storages.fastSyncStateStorage,
      ledger,
      validators,
      peerMessageBus),
    "sync-controller")

}

trait ShutdownHookBuilder {

  def shutdown(): Unit

  lazy val shutdownTimeoutDuration = Config.shutdownTimeout

  Runtime.getRuntime.addShutdownHook(new Thread() {
    override def run(): Unit = {
      shutdown()
    }
  })
}

trait GenesisDataLoaderBuilder {
  self: BlockChainBuilder
    with StorageBuilder
    with BlockchainConfigBuilder =>

  lazy val genesisDataLoader = new GenesisDataLoader(storagesInstance.dataSource, blockchain, blockchainConfig)
}

trait Node extends NodeKeyBuilder
  with ActorSystemBuilder
  with StorageBuilder
  with BlockChainBuilder
  with NodeStatusBuilder
  with PeerManagerActorBuilder
  with ServerActorBuilder
  with SyncControllerBuilder
  with Web3ServiceBuilder
  with EthServiceBuilder
  with NetServiceBuilder
  with PersonalServiceBuilder
  with KeyStoreBuilder
  with BlockGeneratorBuilder
  with ValidatorsBuilder
  with LedgerBuilder
  with JSONRpcControllerBuilder
  with JSONRpcHttpServerBuilder
  with ShutdownHookBuilder
  with GenesisDataLoaderBuilder
  with BlockchainConfigBuilder
  with PeerMessageBusBuilder
  with PendingTransactionsManagerBuilder<|MERGE_RESOLUTION|>--- conflicted
+++ resolved
@@ -127,15 +127,10 @@
   self: StorageBuilder with
     BlockChainBuilder with
     BlockGeneratorBuilder with
-<<<<<<< HEAD
-    SyncControllerBuilder =>
-
-  lazy val ethService = new EthService(blockchain, blockGenerator, storagesInstance.storages.appStateStorage, syncController)
-=======
+    SyncControllerBuilder with
     PendingTransactionsManagerBuilder =>
 
-  lazy val ethService = new EthService(blockchain, blockGenerator, storagesInstance.storages.appStateStorage, pendingTransactionsManager)
->>>>>>> d3fc55bb
+  lazy val ethService = new EthService(blockchain, blockGenerator, storagesInstance.storages.appStateStorage, syncController, pendingTransactionsManager)
 }
 
 trait PersonalServiceBuilder {
