--- conflicted
+++ resolved
@@ -256,20 +256,11 @@
       storagesInstance.storages.fastSyncStateStorage,
       ledger,
       validators,
-<<<<<<< HEAD
-      DependencyActors(
-        peerManager,
-        peerMessageBus,
-        pendingTransactionsManager,
-        ommersPool
-      )),
-=======
       peerManager,
       peerMessageBus,
       pendingTransactionsManager,
       ommersPool
       ),
->>>>>>> acb20687
     "sync-controller")
 
 }
