package io.iohk.ethereum.utils

import java.net.InetSocketAddress

import akka.util.ByteString
import com.typesafe.config.{ConfigFactory, Config => TypesafeConfig}
import io.iohk.ethereum.db.dataSource.LevelDbConfig
import io.iohk.ethereum.db.storage.pruning.{ArchivePruning, BasicPruning, PruningMode}
import io.iohk.ethereum.domain.Address
import io.iohk.ethereum.jsonrpc.JsonRpcController.JsonRpcConfig
import io.iohk.ethereum.jsonrpc.http.JsonRpcHttpServer.JsonRpcHttpServerConfig
import io.iohk.ethereum.network.PeerManagerActor.{FastSyncHostConfiguration, PeerConfiguration}
import io.iohk.ethereum.network.rlpx.RLPxConnectionHandler.RLPxConfiguration
import io.iohk.ethereum.vm.UInt256
import org.spongycastle.util.encoders.Hex

import scala.concurrent.duration._
import scala.util.Try

object Config {

  val config = ConfigFactory.load().getConfig("mantis")

  val clientId: String = config.getString("client-id")

  val clientVersion: String = config.getString("client-version")

  val nodeKeyFile: String = config.getString("node-key-file")

  val keyStoreDir: String = config.getString("keystore-dir")

  val shutdownTimeout: Duration = config.getDuration("shutdown-timeout").toMillis.millis

  val secureRandomAlgo: Option[String] =
    if(config.hasPath("secure-random-algo")) Some(config.getString("secure-random-algo"))
    else None

  object Network {
    private val networkConfig = config.getConfig("network")

    val protocolVersion = networkConfig.getInt("protocol-version")

    object Server {
      private val serverConfig = networkConfig.getConfig("server-address")

      val interface: String = serverConfig.getString("interface")
      val port: Int = serverConfig.getInt("port")
      val listenAddress = new InetSocketAddress(interface, port)
    }

    val peer = new PeerConfiguration {
      private val peerConfig = networkConfig.getConfig("peer")

      val connectRetryDelay: FiniteDuration = peerConfig.getDuration("connect-retry-delay").toMillis.millis
      val connectMaxRetries: Int = peerConfig.getInt("connect-max-retries")
      val disconnectPoisonPillTimeout: FiniteDuration = peerConfig.getDuration("disconnect-poison-pill-timeout").toMillis.millis
      val waitForHelloTimeout: FiniteDuration = peerConfig.getDuration("wait-for-hello-timeout").toMillis.millis
      val waitForStatusTimeout: FiniteDuration = peerConfig.getDuration("wait-for-status-timeout").toMillis.millis
      val waitForChainCheckTimeout: FiniteDuration = peerConfig.getDuration("wait-for-chain-check-timeout").toMillis.millis
      val maxPeers: Int = peerConfig.getInt("max-peers")
      val maxIncomingPeers: Int = peerConfig.getInt("max-incoming-peers")
      val networkId: Int = peerConfig.getInt("network-id")

      val rlpxConfiguration = new RLPxConfiguration {
        val waitForHandshakeTimeout: FiniteDuration = peerConfig.getDuration("wait-for-handshake-timeout").toMillis.millis
        val waitForTcpAckTimeout: FiniteDuration = peerConfig.getDuration("wait-for-tcp-ack-timeout").toMillis.millis
      }

      val fastSyncHostConfiguration = new FastSyncHostConfiguration {
        val maxBlocksHeadersPerMessage: Int = peerConfig.getInt("max-blocks-headers-per-message")
        val maxBlocksBodiesPerMessage: Int = peerConfig.getInt("max-blocks-bodies-per-message")
        val maxReceiptsPerMessage: Int = peerConfig.getInt("max-receipts-per-message")
        val maxMptComponentsPerMessage: Int = peerConfig.getInt("max-mpt-components-per-message")
      }
      override val updateNodesInitialDelay: FiniteDuration = peerConfig.getDuration("update-nodes-initial-delay").toMillis.millis
      override val updateNodesInterval: FiniteDuration = peerConfig.getDuration("update-nodes-interval").toMillis.millis
    }

    object Rpc extends JsonRpcHttpServerConfig with JsonRpcConfig {
      private val rpcConfig = networkConfig.getConfig("rpc")

      val enabled = rpcConfig.getBoolean("enabled")
      val interface = rpcConfig.getString("interface")
      val port = rpcConfig.getInt("port")

      val apis = {
        val providedApis = rpcConfig.getString("apis").split(",").map(_.trim.toLowerCase)
        val invalidApis = providedApis.diff(List("web3", "eth", "net", "personal"))
        require(invalidApis.isEmpty, s"Invalid RPC APIs specified: ${invalidApis.mkString(",")}")
        providedApis
      }

    }

  }

  trait SyncConfig {
    val doFastSync: Boolean

    val peersScanInterval: FiniteDuration
    val blacklistDuration: FiniteDuration
    val startRetryInterval: FiniteDuration
    val syncRetryInterval: FiniteDuration
    val peerResponseTimeout: FiniteDuration
    val printStatusInterval: FiniteDuration

    val maxConcurrentRequests: Int
    val blockHeadersPerRequest: Int
    val blockBodiesPerRequest: Int
    val receiptsPerRequest: Int
    val nodesPerRequest: Int
    val minPeersToChooseTargetBlock: Int
    val targetBlockOffset: Int
    val persistStateSnapshotInterval: FiniteDuration

    val checkForNewBlockInterval: FiniteDuration
<<<<<<< HEAD
    val blockResolvePerRequest: Int
    val blockChainOnlyPeersPoolSize: Int
    val branchMaxDepthResolving: Int
  }

  object SyncConfig {
    def apply(etcClientConfig: TypesafeConfig): SyncConfig = {
      val syncConfig = etcClientConfig.getConfig("sync")
      new SyncConfig {
        val doFastSync: Boolean = syncConfig.getBoolean("do-fast-sync")

        val peersScanInterval: FiniteDuration = syncConfig.getDuration("peers-scan-interval").toMillis.millis
        val blacklistDuration: FiniteDuration = syncConfig.getDuration("blacklist-duration").toMillis.millis
        val startRetryInterval: FiniteDuration = syncConfig.getDuration("start-retry-interval").toMillis.millis
        val syncRetryInterval: FiniteDuration = syncConfig.getDuration("sync-retry-interval").toMillis.millis
        val peerResponseTimeout: FiniteDuration = syncConfig.getDuration("peer-response-timeout").toMillis.millis
        val printStatusInterval: FiniteDuration = syncConfig.getDuration("print-status-interval").toMillis.millis

        val maxConcurrentRequests: Int = syncConfig.getInt("max-concurrent-requests")
        val blockHeadersPerRequest: Int = syncConfig.getInt("block-headers-per-request")
        val blockBodiesPerRequest: Int = syncConfig.getInt("block-bodies-per-request")
        val receiptsPerRequest: Int = syncConfig.getInt("receipts-per-request")
        val nodesPerRequest: Int = syncConfig.getInt("nodes-per-request")
        val minPeersToChooseTargetBlock: Int = syncConfig.getInt("min-peers-to-choose-target-block")
        val targetBlockOffset: Int = syncConfig.getInt("target-block-offset")
        val persistStateSnapshotInterval: FiniteDuration =
          syncConfig.getDuration("persist-state-snapshot-interval").toMillis.millis

        val checkForNewBlockInterval: FiniteDuration = syncConfig.getDuration("check-for-new-block-interval").toMillis.millis
        val blockResolvePerRequest: Int = syncConfig.getInt("block-resolving-per-request")
        val blockChainOnlyPeersPoolSize: Int = syncConfig.getInt("fastsync-block-chain-only-peers-pool")
        val branchMaxDepthResolving: Int = syncConfig.getInt("branch-max-depth-resolving")
      }
    }
=======
    val blockResolveDepth: Int
    val blockChainOnlyPeersPoolSize: Int
  }

  object Sync extends SyncConfig {
    private val syncConfig = config.getConfig("sync")

    val doFastSync: Boolean = syncConfig.getBoolean("do-fast-sync")

    val peersScanInterval: FiniteDuration = syncConfig.getDuration("peers-scan-interval").toMillis.millis
    val blacklistDuration: FiniteDuration = syncConfig.getDuration("blacklist-duration").toMillis.millis
    val startRetryInterval: FiniteDuration = syncConfig.getDuration("start-retry-interval").toMillis.millis
    val syncRetryInterval: FiniteDuration = syncConfig.getDuration("sync-retry-interval").toMillis.millis
    val peerResponseTimeout: FiniteDuration = syncConfig.getDuration("peer-response-timeout").toMillis.millis
    val printStatusInterval: FiniteDuration = syncConfig.getDuration("print-status-interval").toMillis.millis

    val maxConcurrentRequests: Int = syncConfig.getInt("max-concurrent-requests")
    val blockHeadersPerRequest: Int = syncConfig.getInt("block-headers-per-request")
    val blockBodiesPerRequest: Int = syncConfig.getInt("block-bodies-per-request")
    val receiptsPerRequest: Int = syncConfig.getInt("receipts-per-request")
    val nodesPerRequest: Int = syncConfig.getInt("nodes-per-request")
    val minPeersToChooseTargetBlock: Int = syncConfig.getInt("min-peers-to-choose-target-block")
    val targetBlockOffset: Int = syncConfig.getInt("target-block-offset")
    val persistStateSnapshotInterval: FiniteDuration =
      syncConfig.getDuration("persist-state-snapshot-interval").toMillis.millis

    val checkForNewBlockInterval: FiniteDuration = syncConfig.getDuration("check-for-new-block-interval").toMillis.millis
    val blockResolveDepth: Int = syncConfig.getInt("block-resolving-depth")
    val blockChainOnlyPeersPoolSize: Int = syncConfig.getInt("fastsync-block-chain-only-peers-pool")
    val fastSyncThrottle: FiniteDuration = syncConfig.getDuration("fastsync-throttle").toMillis.millis
>>>>>>> dcd74a1f
  }

  trait DbConfig {
    val batchSize: Int
  }

  object Db extends DbConfig {

    private val dbConfig = config.getConfig("db")
    private val iodbConfig = dbConfig.getConfig("iodb")
    private val levelDbConfig = dbConfig.getConfig("leveldb")

    val batchSize = dbConfig.getInt("batch-size")

    object Iodb  {
      val path: String = iodbConfig.getString("path")
    }

    object LevelDb extends LevelDbConfig {
      override val createIfMissing: Boolean = levelDbConfig.getBoolean("create-if-missing")
      override val paranoidChecks: Boolean = levelDbConfig.getBoolean("paranoid-checks")
      override val verifyChecksums: Boolean = levelDbConfig.getBoolean("verify-checksums")
      override val path: String = levelDbConfig.getString("path")
    }

  }

}

trait FilterConfig {
  val filterTimeout: FiniteDuration
  val filterManagerQueryTimeout: FiniteDuration
}

object FilterConfig {
  def apply(etcClientConfig: TypesafeConfig): FilterConfig = {
    val filterConfig = etcClientConfig.getConfig("filter")

    new FilterConfig {
      val filterTimeout: FiniteDuration = filterConfig.getDuration("filter-timeout").toMillis.millis
      val filterManagerQueryTimeout: FiniteDuration = filterConfig.getDuration("filter-manager-query-timeout").toMillis.millis
    }
  }
}

trait TxPoolConfig {
  val txPoolSize: Int
  val pendingTxManagerQueryTimeout: FiniteDuration
}

object TxPoolConfig {
  def apply(etcClientConfig: com.typesafe.config.Config): TxPoolConfig = {
    val txPoolConfig = etcClientConfig.getConfig("txPool")

    new TxPoolConfig {
      val txPoolSize: Int = txPoolConfig.getInt("tx-pool-size")
      val pendingTxManagerQueryTimeout: FiniteDuration = txPoolConfig.getDuration("pending-tx-manager-query-timeout").toMillis.millis
    }
  }
}

trait MiningConfig {
  val ommersPoolSize: Int
  val blockCacheSize: Int
  val coinbase: Address
  val activeTimeout: FiniteDuration
  val ommerPoolQueryTimeout: FiniteDuration
}

object MiningConfig {
  def apply(etcClientConfig: TypesafeConfig): MiningConfig = {
    val miningConfig = etcClientConfig.getConfig("mining")

    new MiningConfig {
      val coinbase: Address = Address(miningConfig.getString("coinbase"))
      val blockCacheSize: Int = miningConfig.getInt("block-cashe-size")
      val ommersPoolSize: Int = miningConfig.getInt("ommers-pool-size")
      val activeTimeout: FiniteDuration = miningConfig.getDuration("active-timeout").toMillis.millis
      val ommerPoolQueryTimeout: FiniteDuration = miningConfig.getDuration("ommer-pool-query-timeout").toMillis.millis
    }
  }
}

trait BlockchainConfig {
  val frontierBlockNumber: BigInt
  val homesteadBlockNumber: BigInt
  val eip150BlockNumber: BigInt
  val eip155BlockNumber: BigInt
  val eip160BlockNumber: BigInt
  val difficultyBombPauseBlockNumber: BigInt
  val difficultyBombContinueBlockNumber: BigInt

  val customGenesisFileOpt: Option[String]

  val daoForkBlockNumber: BigInt
  val daoForkBlockHash: ByteString
  val accountStartNonce: UInt256

  val chainId: Byte

  val monetaryPolicyConfig: MonetaryPolicyConfig
}

object BlockchainConfig {
  def apply(etcClientConfig: TypesafeConfig): BlockchainConfig = {
    val blockchainConfig = etcClientConfig.getConfig("blockchain")

    new BlockchainConfig {
      override val frontierBlockNumber: BigInt = BigInt(blockchainConfig.getString("frontier-block-number"))
      override val homesteadBlockNumber: BigInt = BigInt(blockchainConfig.getString("homestead-block-number"))
      override val eip150BlockNumber: BigInt = BigInt(blockchainConfig.getString("eip150-block-number"))
      override val eip155BlockNumber: BigInt = BigInt(blockchainConfig.getString("eip155-block-number"))
      override val eip160BlockNumber: BigInt = BigInt(blockchainConfig.getString("eip160-block-number"))
      override val difficultyBombPauseBlockNumber: BigInt = BigInt(blockchainConfig.getString("difficulty-bomb-pause-block-number"))
      override val difficultyBombContinueBlockNumber: BigInt = BigInt(blockchainConfig.getString("difficulty-bomb-continue-block-number"))

      override val customGenesisFileOpt: Option[String] = Try(blockchainConfig.getString("custom-genesis-file")).toOption

      override val daoForkBlockNumber: BigInt = BigInt(blockchainConfig.getString("dao-fork-block-number"))
      override val daoForkBlockHash: ByteString = ByteString(Hex.decode(blockchainConfig.getString("dao-fork-block-hash")))
      override val accountStartNonce: UInt256 = UInt256(BigInt(blockchainConfig.getString("account-start-nonce")))

      override val chainId: Byte = Hex.decode(blockchainConfig.getString("chain-id")).head

      override val monetaryPolicyConfig = MonetaryPolicyConfig(blockchainConfig.getConfig("monetary-policy"))
    }
  }
}

case class MonetaryPolicyConfig(
  eraDuration: Int,
  rewardRedutionRate: Double,
  firstEraBlockReward: BigInt
) {
  require(rewardRedutionRate >= 0.0 && rewardRedutionRate <= 1.0,
    "reward-reduction-rate should be a value in range [0.0, 1.0]")
}

object MonetaryPolicyConfig {
  def apply(mpConfig: TypesafeConfig): MonetaryPolicyConfig = {
    MonetaryPolicyConfig(
      mpConfig.getInt("era-duration"),
      mpConfig.getDouble("reward-reduction-rate"),
      BigInt(mpConfig.getString("first-era-block-reward"))
    )
  }
}

trait PruningConfig {
  val mode: PruningMode
}

object PruningConfig {
  def apply(etcClientConfig: com.typesafe.config.Config): PruningConfig = {
    val pruningConfig = etcClientConfig.getConfig("pruning")

    val pruningMode: PruningMode = pruningConfig.getString("mode") match {
      case "basic" => BasicPruning(pruningConfig.getInt("history"))
      case "archive" => ArchivePruning
    }

    new PruningConfig {
      override val mode: PruningMode = pruningMode
    }
  }
}<|MERGE_RESOLUTION|>--- conflicted
+++ resolved
@@ -114,10 +114,10 @@
     val persistStateSnapshotInterval: FiniteDuration
 
     val checkForNewBlockInterval: FiniteDuration
-<<<<<<< HEAD
     val blockResolvePerRequest: Int
     val blockChainOnlyPeersPoolSize: Int
     val branchMaxDepthResolving: Int
+    val fastSyncThrottle: FiniteDuration
   }
 
   object SyncConfig {
@@ -147,40 +147,9 @@
         val blockResolvePerRequest: Int = syncConfig.getInt("block-resolving-per-request")
         val blockChainOnlyPeersPoolSize: Int = syncConfig.getInt("fastsync-block-chain-only-peers-pool")
         val branchMaxDepthResolving: Int = syncConfig.getInt("branch-max-depth-resolving")
+        val fastSyncThrottle: FiniteDuration = syncConfig.getDuration("fastsync-throttle").toMillis.millis
       }
     }
-=======
-    val blockResolveDepth: Int
-    val blockChainOnlyPeersPoolSize: Int
-  }
-
-  object Sync extends SyncConfig {
-    private val syncConfig = config.getConfig("sync")
-
-    val doFastSync: Boolean = syncConfig.getBoolean("do-fast-sync")
-
-    val peersScanInterval: FiniteDuration = syncConfig.getDuration("peers-scan-interval").toMillis.millis
-    val blacklistDuration: FiniteDuration = syncConfig.getDuration("blacklist-duration").toMillis.millis
-    val startRetryInterval: FiniteDuration = syncConfig.getDuration("start-retry-interval").toMillis.millis
-    val syncRetryInterval: FiniteDuration = syncConfig.getDuration("sync-retry-interval").toMillis.millis
-    val peerResponseTimeout: FiniteDuration = syncConfig.getDuration("peer-response-timeout").toMillis.millis
-    val printStatusInterval: FiniteDuration = syncConfig.getDuration("print-status-interval").toMillis.millis
-
-    val maxConcurrentRequests: Int = syncConfig.getInt("max-concurrent-requests")
-    val blockHeadersPerRequest: Int = syncConfig.getInt("block-headers-per-request")
-    val blockBodiesPerRequest: Int = syncConfig.getInt("block-bodies-per-request")
-    val receiptsPerRequest: Int = syncConfig.getInt("receipts-per-request")
-    val nodesPerRequest: Int = syncConfig.getInt("nodes-per-request")
-    val minPeersToChooseTargetBlock: Int = syncConfig.getInt("min-peers-to-choose-target-block")
-    val targetBlockOffset: Int = syncConfig.getInt("target-block-offset")
-    val persistStateSnapshotInterval: FiniteDuration =
-      syncConfig.getDuration("persist-state-snapshot-interval").toMillis.millis
-
-    val checkForNewBlockInterval: FiniteDuration = syncConfig.getDuration("check-for-new-block-interval").toMillis.millis
-    val blockResolveDepth: Int = syncConfig.getInt("block-resolving-depth")
-    val blockChainOnlyPeersPoolSize: Int = syncConfig.getInt("fastsync-block-chain-only-peers-pool")
-    val fastSyncThrottle: FiniteDuration = syncConfig.getDuration("fastsync-throttle").toMillis.millis
->>>>>>> dcd74a1f
   }
 
   trait DbConfig {
