--- conflicted
+++ resolved
@@ -31,27 +31,18 @@
     object Discovery {
       private val discoveryConfig = networkConfig.getConfig("discovery")
 
-<<<<<<< HEAD
-      val bootstrapNodes: List[String] = discoveryConfig.getStringList("bootstrap-nodes").toList
-=======
       val bootstrapNodes = discoveryConfig.getStringList("bootstrap-nodes").toList
       val bootstrapNodesScanInterval = discoveryConfig.getDuration("bootstrap-nodes-scan-interval").toMillis.millis
->>>>>>> 9aa94211
     }
 
     object Peer {
       private val peerConfig = networkConfig.getConfig("peer")
 
-<<<<<<< HEAD
-      val connectRetryDelay: FiniteDuration = peerConfig.getDuration("connect-retry-delay").toMillis.millis
-      val connectMaxRetries: Int = peerConfig.getInt("connect-max-retries")
-=======
       val connectRetryDelay = peerConfig.getDuration("connect-retry-delay").toMillis.millis
       val connectMaxRetries = peerConfig.getInt("connect-max-retries")
       val disconnectPoisonPillTimeout = peerConfig.getDuration("disconnect-poison-pill-timeout").toMillis.millis
       val waitForStatusTimeout = peerConfig.getDuration("wait-for-status-timeout").toMillis.millis
       val waitForChainCheckTimeout = peerConfig.getDuration("wait-for-chain-check-timeout").toMillis.millis
->>>>>>> 9aa94211
     }
 
   }
