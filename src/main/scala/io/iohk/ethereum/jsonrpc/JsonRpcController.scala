--- conflicted
+++ resolved
@@ -1,12 +1,7 @@
 package io.iohk.ethereum.jsonrpc
 
-<<<<<<< HEAD
-import io.iohk.ethereum.jsonrpc.EthService.{ProtocolVersionRequest, ProtocolVersionResponse, SyncingRequest, SyncingResponse}
+import io.iohk.ethereum.jsonrpc.EthService._
 import io.iohk.ethereum.jsonrpc.JsonRpcController.JsonRpcConfig
-=======
-import io.iohk.ethereum.jsonrpc.EthService._
-import io.iohk.ethereum.jsonrpc.JsonRpcController.{JsonDecoder, JsonEncoder}
->>>>>>> 3bc6831b
 import io.iohk.ethereum.jsonrpc.NetService._
 import io.iohk.ethereum.jsonrpc.Web3Service.{ClientVersionRequest, ClientVersionResponse, Sha3Request, Sha3Response}
 import org.json4s.JsonAST.{JArray, JValue}
@@ -59,40 +54,36 @@
   )
 
   private def handleWeb3Request: PartialFunction[JsonRpcRequest, Future[JsonRpcResponse]] = {
-    case req @ JsonRpcRequest(_, "web3_sha3", _, _) => handle[Sha3Request, Sha3Response](web3Service.sha3, req)
-    case req @ JsonRpcRequest(_, "web3_clientVersion", _, _) => handle[ClientVersionRequest, ClientVersionResponse](web3Service.clientVersion, req)
+    case req @ JsonRpcRequest(_, "web3_sha3", _, _) =>
+      handle[Sha3Request, Sha3Response](web3Service.sha3, req)
+    case req @ JsonRpcRequest(_, "web3_clientVersion", _, _) =>
+      handle[ClientVersionRequest, ClientVersionResponse](web3Service.clientVersion, req)
   }
 
   private def handleNetRequest: PartialFunction[JsonRpcRequest, Future[JsonRpcResponse]] = {
-    case req @ JsonRpcRequest(_, "net_version", _, _) => handle[VersionRequest, VersionResponse](netService.version, req)
-    case req @ JsonRpcRequest(_, "net_listening", _, _) => handle[ListeningRequest, ListeningResponse](netService.listening, req)
-    case req @ JsonRpcRequest(_, "net_peerCount", _, _) => handle[PeerCountRequest, PeerCountResponse](netService.peerCount, req)
+    case req @ JsonRpcRequest(_, "net_version", _, _) =>
+      handle[VersionRequest, VersionResponse](netService.version, req)
+    case req @ JsonRpcRequest(_, "net_listening", _, _) =>
+      handle[ListeningRequest, ListeningResponse](netService.listening, req)
+    case req @ JsonRpcRequest(_, "net_peerCount", _, _) =>
+      handle[PeerCountRequest, PeerCountResponse](netService.peerCount, req)
   }
 
   private def handleEthRequest: PartialFunction[JsonRpcRequest, Future[JsonRpcResponse]] = {
-    case req @ JsonRpcRequest(_, "eth_protocolVersion", _, _) => handle[ProtocolVersionRequest, ProtocolVersionResponse](ethService.protocolVersion, req)
-    case req @ JsonRpcRequest(_, "eth_syncing", _, _) => handle[SyncingRequest, SyncingResponse](ethService.syncing, req)
-
+    case req @ JsonRpcRequest(_, "eth_protocolVersion", _, _) =>
+      handle[ProtocolVersionRequest, ProtocolVersionResponse](ethService.protocolVersion, req)
+    case req @ JsonRpcRequest(_, "eth_syncing", _, _) =>
+      handle[SyncingRequest, SyncingResponse](ethService.syncing, req)
+    case req @ JsonRpcRequest(_, "eth_getBlockTransactionCountByHash", _, _) =>
+      handle[TxCountByBlockHashRequest, TxCountByBlockHashResponse](ethService.getBlockTransactionCountByHash, req)
+    case req @ JsonRpcRequest(_, "eth_getBlockByHash", _, _) =>
+      handle[BlockByBlockHashRequest, BlockByBlockHashResponse](ethService.getByBlockHash, req)
+    case req @ JsonRpcRequest(_, "eth_getUncleByBlockHashAndIndex", _, _) =>
+      handle[UncleByBlockHashAndIndexRequest, UncleByBlockHashAndIndexResponse](ethService.getUncleByBlockHashAndIndex, req)
   }
 
   def handleRequest(request: JsonRpcRequest): Future[JsonRpcResponse] = {
-<<<<<<< HEAD
     val notFoundFn: PartialFunction[JsonRpcRequest, Future[JsonRpcResponse]] = {
-=======
-    request.method match {
-      case "web3_sha3" => handle[Sha3Request, Sha3Response](web3Service.sha3, request)
-      case "web3_clientVersion" => handle[ClientVersionRequest, ClientVersionResponse](web3Service.clientVersion, request)
-      case "net_version" => handle[VersionRequest, VersionResponse](netService.version, request)
-      case "net_listening" => handle[ListeningRequest, ListeningResponse](netService.listening, request)
-      case "net_peerCount" => handle[PeerCountRequest, PeerCountResponse](netService.peerCount, request)
-      case "eth_protocolVersion" => handle[ProtocolVersionRequest, ProtocolVersionResponse](ethService.protocolVersion, request)
-      case "eth_getBlockTransactionCountByHash" =>
-        handle[TxCountByBlockHashRequest, TxCountByBlockHashResponse](ethService.getBlockTransactionCountByHash, request)
-      case "eth_getBlockByHash" =>
-        handle[BlockByBlockHashRequest, BlockByBlockHashResponse](ethService.getByBlockHash, request)
-      case "eth_getUncleByBlockHashAndIndex" =>
-        handle[UncleByBlockHashAndIndexRequest, UncleByBlockHashAndIndexResponse](ethService.getUncleByBlockHashAndIndex, request)
->>>>>>> 3bc6831b
       case _ => Future.successful(errorResponse(request, MethodNotFound))
     }
 
