--- conflicted
+++ resolved
@@ -24,14 +24,10 @@
 import io.iohk.ethereum.rlp.RLPImplicits._
 import io.iohk.ethereum.rlp.RLPList
 import io.iohk.ethereum.rlp.UInt256RLPImplicits._
-<<<<<<< HEAD
-import org.bouncycastle.util.encoders.Hex
-=======
 import io.iohk.ethereum.transactions.PendingTransactionsManager
 import io.iohk.ethereum.transactions.PendingTransactionsManager.PendingTransactionsResponse
 import io.iohk.ethereum.utils._
-import org.spongycastle.util.encoders.Hex
->>>>>>> ad6040eb
+import org.bouncycastle.util.encoders.Hex
 
 import scala.concurrent.ExecutionContext.Implicits.global
 import scala.concurrent.Future
@@ -519,20 +515,6 @@
   }
 
   def getCoinbase(req: GetCoinbaseRequest): ServiceResponse[GetCoinbaseResponse] =
-<<<<<<< HEAD
-    Future.successful(Right(GetCoinbaseResponse(miningConfig.coinbase)))
-
-  def submitWork(req: SubmitWorkRequest): ServiceResponse[SubmitWorkResponse] = {
-    reportActive()
-    Future {
-      blockGenerator.getPrepared(req.powHeaderHash) match {
-        case Some(pendingBlock) if blockchain.getBestBlockNumber() <= pendingBlock.block.header.number =>
-          import pendingBlock._
-          syncingController ! RegularSync.MinedBlock(block.copy(header = block.header.copy(nonce = req.nonce, mixHash = req.mixHash)))
-          Right(SubmitWorkResponse(true))
-        case _ =>
-          Right(SubmitWorkResponse(false))
-=======
     Future.successful(Right(GetCoinbaseResponse(consensusConfig.coinbase)))
 
   def submitWork(req: SubmitWorkRequest): ServiceResponse[SubmitWorkResponse] =
@@ -540,14 +522,13 @@
       reportActive()
       Future {
         ethash.blockGenerator.getPrepared(req.powHeaderHash) match {
-          case Some(pendingBlock) if appStateStorage.getBestBlockNumber() <= pendingBlock.block.header.number =>
+          case Some(pendingBlock) if blockchain.getBestBlockNumber() <= pendingBlock.block.header.number =>
             import pendingBlock._
             syncingController ! RegularSync.MinedBlock(block.copy(header = block.header.copy(nonce = req.nonce, mixHash = req.mixHash)))
             Right(SubmitWorkResponse(true))
           case _ =>
             Right(SubmitWorkResponse(false))
         }
->>>>>>> ad6040eb
       }
     })(Future.successful(Left(JsonRpcErrors.ConsensusIsNotEthash)))
 
@@ -556,26 +537,8 @@
     *
     * @return The syncing status if the node is syncing or None if not
     */
-<<<<<<< HEAD
- def syncing(req: SyncingRequest): ServiceResponse[SyncingResponse] = Future {
-   val currentBlock = blockchain.getBestBlockNumber()
-   val highestBlock = appStateStorage.getEstimatedHighestBlock()
-
-   //The node is syncing if there's any block that other peers have and this peer doesn't
-   val maybeSyncStatus =
-     if(currentBlock < highestBlock)
-       Some(SyncingStatus(
-         startingBlock = appStateStorage.getSyncStartingBlock(),
-         currentBlock = currentBlock,
-         highestBlock = highestBlock
-       ))
-     else
-       None
-   Right(SyncingResponse(maybeSyncStatus))
- }
-=======
   def syncing(req: SyncingRequest): ServiceResponse[SyncingResponse] = Future {
-    val currentBlock = appStateStorage.getBestBlockNumber()
+    val currentBlock = blockchain.getBestBlockNumber()
     val highestBlock = appStateStorage.getEstimatedHighestBlock()
 
     //The node is syncing if there's any block that other peers have and this peer doesn't
@@ -590,7 +553,6 @@
         None
     Right(SyncingResponse(maybeSyncStatus))
   }
->>>>>>> ad6040eb
 
   def sendRawTransaction(req: SendRawTransactionRequest): ServiceResponse[SendRawTransactionResponse] = {
     import io.iohk.ethereum.network.p2p.messages.CommonMessages.SignedTransactions.SignedTransactionDec
