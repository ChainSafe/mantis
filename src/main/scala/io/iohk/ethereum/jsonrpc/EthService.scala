package io.iohk.ethereum.jsonrpc

<<<<<<< HEAD
import io.iohk.ethereum.db.storage.AppStateStorage
=======
import akka.util.ByteString
import io.iohk.ethereum.domain.Blockchain
>>>>>>> 3bc6831b

import scala.concurrent.{ExecutionContext, Future}

object EthService {

  val CurrentProtocolVersion = 63

  case class ProtocolVersionRequest()
  case class ProtocolVersionResponse(value: String)

<<<<<<< HEAD
  case class SyncingRequest()
  case class SyncingResponse(startingBlock: BigInt, currentBlock: BigInt, highestBlock: BigInt)
}

class EthService(appStateStorage: AppStateStorage) {
=======
  case class TxCountByBlockHashRequest(blockHash: ByteString)
  case class TxCountByBlockHashResponse(txsQuantity: Option[Int])

  case class BlockByBlockHashRequest(blockHash: ByteString, fullTxs: Boolean)
  case class BlockByBlockHashResponse(blockResponse: Option[BlockResponse])

  case class UncleByBlockHashAndIndexRequest(blockHash: ByteString, uncleIndex: BigInt)
  case class UncleByBlockHashAndIndexResponse(uncleBlockResponse: Option[BlockResponse])
}

class EthService(blockchain: Blockchain) {

>>>>>>> 3bc6831b
  import EthService._

  def protocolVersion(req: ProtocolVersionRequest): Future[ProtocolVersionResponse] =
    Future.successful(ProtocolVersionResponse(f"0x$CurrentProtocolVersion%x"))

<<<<<<< HEAD
  def syncing(req: SyncingRequest): Future[SyncingResponse] = {
    Future.successful(SyncingResponse(
      startingBlock = appStateStorage.getSyncStartingBlock(),
      currentBlock = appStateStorage.getBestBlockNumber(),
      highestBlock = appStateStorage.getEstimatedHighestBlock()))
  }

=======
  /**
    * Implements the eth_getBlockTransactionCountByHash method that fetches the number of txs that a certain block has.
    *
    * @param request with the hash of the block requested
    * @return the number of txs that the block has or None if the client doesn't have the block requested
    */
  def getBlockTransactionCountByHash(request: TxCountByBlockHashRequest)
                                    (implicit executor: ExecutionContext): Future[TxCountByBlockHashResponse] = Future {
    val txsCount = blockchain.getBlockBodyByHash(request.blockHash).map(_.transactionList.size)
    TxCountByBlockHashResponse(txsCount)
  }

  /**
    * Implements the eth_getBlockByHash method that fetches a requested block.
    *
    * @param request with the hash of the block requested
    * @return the block requested or None if the client doesn't have the block
    */
  def getByBlockHash(request: BlockByBlockHashRequest)
                    (implicit executor: ExecutionContext): Future[BlockByBlockHashResponse] = Future {
    val BlockByBlockHashRequest(blockHash, fullTxs) = request
    val blockOpt = blockchain.getBlockByHash(blockHash)
    val totalDifficulty = blockchain.getTotalDifficultyByHash(blockHash)

    val blockResponseOpt = blockOpt.map(block => BlockResponse(block, fullTxs, totalDifficulty))
    BlockByBlockHashResponse(blockResponseOpt)
  }

  /**
    * Implements the eth_getUncleByBlockHashAndIndex method that fetches an uncle from a certain index in a requested block.
    *
    * @param request with the hash of the block and the index of the uncle requested
    * @return the uncle that the block has at the given index or None if the client doesn't have the block or if there's no uncle in that index
    */
  def getUncleByBlockHashAndIndex(request: UncleByBlockHashAndIndexRequest)
                                 (implicit executor: ExecutionContext): Future[UncleByBlockHashAndIndexResponse] = Future {
    val UncleByBlockHashAndIndexRequest(blockHash, uncleIndex) = request
    val uncleHeaderOpt = blockchain.getBlockBodyByHash(blockHash)
      .flatMap { body =>
        if (uncleIndex >= 0 && uncleIndex < body.uncleNodesList.size)
          Some(body.uncleNodesList.apply(uncleIndex.toInt))
        else
          None
      }
    val totalDifficulty = uncleHeaderOpt.flatMap(uncleHeader => blockchain.getTotalDifficultyByHash(uncleHeader.hash))

    //The block in the response will not have any txs or uncles
    val uncleBlockResponseOpt = uncleHeaderOpt.map { uncleHeader => BlockResponse(blockHeader = uncleHeader, totalDifficulty = totalDifficulty) }
    UncleByBlockHashAndIndexResponse(uncleBlockResponseOpt)
  }
>>>>>>> 3bc6831b
}<|MERGE_RESOLUTION|>--- conflicted
+++ resolved
@@ -1,11 +1,8 @@
 package io.iohk.ethereum.jsonrpc
 
-<<<<<<< HEAD
+import akka.util.ByteString
 import io.iohk.ethereum.db.storage.AppStateStorage
-=======
-import akka.util.ByteString
 import io.iohk.ethereum.domain.Blockchain
->>>>>>> 3bc6831b
 
 import scala.concurrent.{ExecutionContext, Future}
 
@@ -16,13 +13,6 @@
   case class ProtocolVersionRequest()
   case class ProtocolVersionResponse(value: String)
 
-<<<<<<< HEAD
-  case class SyncingRequest()
-  case class SyncingResponse(startingBlock: BigInt, currentBlock: BigInt, highestBlock: BigInt)
-}
-
-class EthService(appStateStorage: AppStateStorage) {
-=======
   case class TxCountByBlockHashRequest(blockHash: ByteString)
   case class TxCountByBlockHashResponse(txsQuantity: Option[Int])
 
@@ -31,25 +21,18 @@
 
   case class UncleByBlockHashAndIndexRequest(blockHash: ByteString, uncleIndex: BigInt)
   case class UncleByBlockHashAndIndexResponse(uncleBlockResponse: Option[BlockResponse])
+
+  case class SyncingRequest()
+  case class SyncingResponse(startingBlock: BigInt, currentBlock: BigInt, highestBlock: BigInt)
 }
 
-class EthService(blockchain: Blockchain) {
+class EthService(blockchain: Blockchain, appStateStorage: AppStateStorage) {
 
->>>>>>> 3bc6831b
   import EthService._
 
   def protocolVersion(req: ProtocolVersionRequest): Future[ProtocolVersionResponse] =
     Future.successful(ProtocolVersionResponse(f"0x$CurrentProtocolVersion%x"))
 
-<<<<<<< HEAD
-  def syncing(req: SyncingRequest): Future[SyncingResponse] = {
-    Future.successful(SyncingResponse(
-      startingBlock = appStateStorage.getSyncStartingBlock(),
-      currentBlock = appStateStorage.getBestBlockNumber(),
-      highestBlock = appStateStorage.getEstimatedHighestBlock()))
-  }
-
-=======
   /**
     * Implements the eth_getBlockTransactionCountByHash method that fetches the number of txs that a certain block has.
     *
@@ -100,5 +83,12 @@
     val uncleBlockResponseOpt = uncleHeaderOpt.map { uncleHeader => BlockResponse(blockHeader = uncleHeader, totalDifficulty = totalDifficulty) }
     UncleByBlockHashAndIndexResponse(uncleBlockResponseOpt)
   }
->>>>>>> 3bc6831b
+
+ def syncing(req: SyncingRequest): Future[SyncingResponse] = {
+    Future.successful(SyncingResponse(
+      startingBlock = appStateStorage.getSyncStartingBlock(),
+      currentBlock = appStateStorage.getBestBlockNumber(),
+      highestBlock = appStateStorage.getEstimatedHighestBlock()))
+  }
+
 }