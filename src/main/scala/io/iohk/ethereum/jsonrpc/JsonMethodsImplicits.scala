package io.iohk.ethereum.jsonrpc

import akka.util.ByteString
import io.iohk.ethereum.jsonrpc.EthService.{ProtocolVersionRequest, ProtocolVersionResponse}
import io.iohk.ethereum.jsonrpc.JsonRpcController.{JsonDecoder, JsonEncoder}
import io.iohk.ethereum.jsonrpc.Web3Service.{ClientVersionRequest, ClientVersionResponse, Sha3Request, Sha3Response}
<<<<<<< HEAD
import io.iohk.ethereum.jsonrpc.Web3Service._
import org.json4s.{DefaultFormats, Formats, JValue, JsonAST}
import org.json4s.JsonAST.{JArray, JBool, JString}
=======
import org.json4s.{DefaultFormats, Formats, JValue}
import org.json4s.JsonAST.{JArray, JString, JValue}
>>>>>>> 5b8ab02a
import org.json4s.JsonDSL._
import org.spongycastle.util.encoders.Hex

import scala.util.{Failure, Success, Try}

object JsonMethodsImplicits {

  import JsonRpcErrors._

  implicit val formats: Formats = DefaultFormats

  implicit val web3_sha3 = new JsonDecoder[Sha3Request] with JsonEncoder[Sha3Response] {
    override def decodeJson(params: Option[JArray]): Either[JsonRpcError, Sha3Request] =
      params match {
        case Some(JArray((input: JString) :: Nil)) => tryExtractUnformattedData(input).map(Sha3Request)
        case _ => Left(InvalidParams)
      }

    override def encodeJson(t: Sha3Response): JValue = encodeAsHex(t.data)
  }

  implicit val web3_clientVersion = new JsonDecoder[ClientVersionRequest] with JsonEncoder[ClientVersionResponse] {
    override def decodeJson(params: Option[JArray]): Either[JsonRpcError, ClientVersionRequest] = Right(ClientVersionRequest())

    override def encodeJson(t: ClientVersionResponse): JValue = t.value
  }

<<<<<<< HEAD
  implicit val eth_submitHashrate = new JsonDecoder[SubmitHashRateRequest] with JsonEncoder[SubmitHashRateResponse] {
    override def decodeJson(params: Option[JsonAST.JArray]): Either[JsonRpcError, SubmitHashRateRequest] = params match {
      case Some(JArray((hashRate: JString) :: (id: JString) :: Nil)) =>
        tryExtractQuantity(hashRate)
          .flatMap(h => tryExtractUnformattedData(id).map(i => (h, i)))
          .map { case (h, i) => SubmitHashRateRequest(h, i) }
      case _ =>
        Left(InvalidParams)
    }

    override def encodeJson(t: SubmitHashRateResponse): JValue = JBool(t.success)
  }

  implicit val eth_getWork = new JsonDecoder[GetWorkRequest] with JsonEncoder[GetWorkResponse] {
    override def decodeJson(params: Option[JArray]): Either[JsonRpcError, GetWorkRequest] = params match {
      case None => Right(GetWorkRequest())
      case Some(_) => Left(InvalidParams)
    }

    override def encodeJson(t: GetWorkResponse): JsonAST.JValue ={
      val powHeaderHash = s"0x${Hex.toHexString(t.powHeaderHash.toArray[Byte])}"
      val dagSeed = s"0x${Hex.toHexString(t.dagSeed.toArray[Byte])}"
      val target = s"0x${Hex.toHexString(t.target.toArray[Byte])}"
      JArray(List(powHeaderHash, dagSeed, target))
    }
  }

  implicit val eth_submitWork = new JsonDecoder[SubmitWorkRequest] with JsonEncoder[SubmitWorkResponse] {
    override def decodeJson(params: Option[JsonAST.JArray]): Either[JsonRpcError, SubmitWorkRequest] = params match {
      case Some(JArray((nonce: JString) :: (powHeaderHash: JString) :: (mixHash: JString) :: Nil)) =>
        tryExtractUnformattedData(nonce)
          .flatMap(n => tryExtractUnformattedData(powHeaderHash).map(p => (n, p)))
          .flatMap { case (n, p) => tryExtractUnformattedData(mixHash).map(m => (n, p, m)) }
          .map { case (n, p, m) => SubmitWorkRequest(n, p, m) }
      case _ =>
        Left(InvalidParams)
    }

    override def encodeJson(t: SubmitWorkResponse): JValue = JBool(t.success)
=======
  implicit val eth_protocolVersion = new JsonDecoder[ProtocolVersionRequest] with JsonEncoder[ProtocolVersionResponse] {
    def decodeJson(params: Option[JArray]): Either[JsonRpcError, ProtocolVersionRequest] = Right(ProtocolVersionRequest())

    def encodeJson(t: ProtocolVersionResponse): JValue = t.value
>>>>>>> 5b8ab02a
  }

  private def encodeAsHex(input: ByteString): JString =
    JString(s"0x${Hex.toHexString(input.toArray[Byte])}")

  private def encodeAsHex(input: BigInt): JString =
    JString(s"0x${Hex.toHexString(input.toByteArray)}")

  private def tryExtractUnformattedData(input: JString): Either[JsonRpcError, ByteString] = {
    if (input.s.startsWith("0x")) {
      Try(ByteString(Hex.decode(input.s.drop(2)))) match {
        case Success(bs) => Right(bs)
        case Failure(_) => Left(InvalidParams.copy(message = s"Unable to parse data from '${input.s}'"))
      }
    } else Left(InvalidParams.copy(message = s"Data '${input.s}' should have 0x prefix"))
  }

  private def tryExtractQuantity(input: JString): Either[JsonRpcError, BigInt] = {
    if (input.s.startsWith("0x")) {
      val noPrefix = input.s.replace("0x", "")
      Try(BigInt(noPrefix, 16)) match {
        case Success(bi) => Right(bi)
        case Failure(_) => Left(InvalidParams.copy(message = s"Unable to parse quantity from '${input.s}'"))
      }
    } else Left(InvalidParams.copy(message = s"Quantity '${input.s}' should have 0x prefix"))
  }
}<|MERGE_RESOLUTION|>--- conflicted
+++ resolved
@@ -4,14 +4,9 @@
 import io.iohk.ethereum.jsonrpc.EthService.{ProtocolVersionRequest, ProtocolVersionResponse}
 import io.iohk.ethereum.jsonrpc.JsonRpcController.{JsonDecoder, JsonEncoder}
 import io.iohk.ethereum.jsonrpc.Web3Service.{ClientVersionRequest, ClientVersionResponse, Sha3Request, Sha3Response}
-<<<<<<< HEAD
 import io.iohk.ethereum.jsonrpc.Web3Service._
-import org.json4s.{DefaultFormats, Formats, JValue, JsonAST}
-import org.json4s.JsonAST.{JArray, JBool, JString}
-=======
-import org.json4s.{DefaultFormats, Formats, JValue}
-import org.json4s.JsonAST.{JArray, JString, JValue}
->>>>>>> 5b8ab02a
+import org.json4s.{DefaultFormats, Formats, JsonAST}
+import org.json4s.JsonAST.{JArray, JBool, JString, JValue}
 import org.json4s.JsonDSL._
 import org.spongycastle.util.encoders.Hex
 
@@ -39,7 +34,12 @@
     override def encodeJson(t: ClientVersionResponse): JValue = t.value
   }
 
-<<<<<<< HEAD
+  implicit val eth_protocolVersion = new JsonDecoder[ProtocolVersionRequest] with JsonEncoder[ProtocolVersionResponse] {
+    def decodeJson(params: Option[JArray]): Either[JsonRpcError, ProtocolVersionRequest] = Right(ProtocolVersionRequest())
+
+    def encodeJson(t: ProtocolVersionResponse): JValue = t.value
+  }
+
   implicit val eth_submitHashrate = new JsonDecoder[SubmitHashRateRequest] with JsonEncoder[SubmitHashRateResponse] {
     override def decodeJson(params: Option[JsonAST.JArray]): Either[JsonRpcError, SubmitHashRateRequest] = params match {
       case Some(JArray((hashRate: JString) :: (id: JString) :: Nil)) =>
@@ -79,12 +79,6 @@
     }
 
     override def encodeJson(t: SubmitWorkResponse): JValue = JBool(t.success)
-=======
-  implicit val eth_protocolVersion = new JsonDecoder[ProtocolVersionRequest] with JsonEncoder[ProtocolVersionResponse] {
-    def decodeJson(params: Option[JArray]): Either[JsonRpcError, ProtocolVersionRequest] = Right(ProtocolVersionRequest())
-
-    def encodeJson(t: ProtocolVersionResponse): JValue = t.value
->>>>>>> 5b8ab02a
   }
 
   private def encodeAsHex(input: ByteString): JString =
