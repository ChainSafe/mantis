--- conflicted
+++ resolved
@@ -2,31 +2,14 @@
 
 import akka.util.ByteString
 import io.iohk.ethereum.domain.BlockHeader
-<<<<<<< HEAD
 import io.iohk.ethereum.network.MessageHandler.MessageAction
 import io.iohk.ethereum.network.MessageHandler.MessageAction.{IgnoreMessage, TransmitMessage}
-=======
-import io.iohk.ethereum.network.PeerActor.SendMessage
->>>>>>> b1e32771
 import io.iohk.ethereum.network.p2p.Message
 import io.iohk.ethereum.network.p2p.messages.PV62.{BlockBodies, BlockHeaders, GetBlockBodies, GetBlockHeaders}
 import io.iohk.ethereum.network.p2p.messages.PV63._
 
-<<<<<<< HEAD
-trait BlockchainHost {
-  _: EtcMessageHandler =>
-
-  def handleBlockchainHostRequest(message: Message): MessageAction = {
-    val handleBlockchainRequest = handleEvmMptFastDownload orElse handleBlockFastDownload
-    handleBlockchainRequest.lift(message)
-      .map(_ => IgnoreMessage)
-      .getOrElse(TransmitMessage)
-  }
-
-=======
 trait BlockchainHost { _: EtcMessageHandler =>
 
->>>>>>> b1e32771
   def handleEvmMptFastDownload: PartialFunction[Message, Unit] = {
     case request: GetNodeData =>
       import io.iohk.ethereum.rlp.encode
@@ -36,11 +19,7 @@
           .orElse(blockchain.getEvmCodeByHash(hash).map((evm: ByteString) => evm))
       }
 
-<<<<<<< HEAD
       peer.send(NodeData(result))
-=======
-      peer.ref ! SendMessage(NodeData(result))
->>>>>>> b1e32771
   }
 
   def handleBlockFastDownload: PartialFunction[Message, Unit] = {
@@ -48,21 +27,13 @@
       val receipts = request.blockHashes.take(peerConfiguration.fastSyncHostConfiguration.maxReceiptsPerMessage)
         .flatMap(hash => blockchain.getReceiptsByHash(hash))
 
-<<<<<<< HEAD
       peer.send(Receipts(receipts))
-=======
-      peer.ref ! SendMessage(Receipts(receipts))
->>>>>>> b1e32771
 
     case request: GetBlockBodies =>
       val blockBodies = request.hashes.take(peerConfiguration.fastSyncHostConfiguration.maxBlocksBodiesPerMessage)
         .flatMap(hash => blockchain.getBlockBodyByHash(hash))
 
-<<<<<<< HEAD
       peer.send(BlockBodies(blockBodies))
-=======
-      peer.ref ! SendMessage(BlockBodies(blockBodies))
->>>>>>> b1e32771
 
     case request: GetBlockHeaders =>
       val blockNumber = request.block.fold(a => Some(a), b => blockchain.getBlockHeaderByHash(b).map(_.number))
@@ -84,11 +55,7 @@
 
           val blockHeaders: Seq[BlockHeader] = range.flatMap { a: BigInt => blockchain.getBlockHeaderByNumber(a) }
 
-<<<<<<< HEAD
           peer.send(BlockHeaders(blockHeaders))
-=======
-          peer.ref ! SendMessage(BlockHeaders(blockHeaders))
->>>>>>> b1e32771
 
         case _ => log.warn("got request for block headers with invalid block hash/number: {}", request)
       }
