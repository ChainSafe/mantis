--- conflicted
+++ resolved
@@ -34,11 +34,7 @@
   import PeerManagerActor._
   import Config.Network.Discovery._
 
-<<<<<<< HEAD
   var peers: Map[PeerId, PeerImpl] = Map.empty
-=======
-  var peers: Map[PeerId, Peer] = Map.empty
->>>>>>> 05f3e40c
 
   private def scheduler = externalSchedulerOpt getOrElse context.system.scheduler
 
@@ -81,14 +77,10 @@
       getPeers().pipeTo(sender())
 
     case Terminated(ref) =>
-<<<<<<< HEAD
       val peerId = PeerId(ref.path.name)
       peers -= peerId
       peerEventBus ! Publish(PeerEvent.PeerDisconnected(peerId))
 
-=======
-      peers -= PeerId(ref.path.name)
->>>>>>> 05f3e40c
   }
 
   def tryingToConnect: Receive = handleCommonMessages orElse {
@@ -173,11 +165,7 @@
             blockchain: Blockchain,
             blockchainConfig: BlockchainConfig,
             peerMessageBus: ActorRef): Props =
-<<<<<<< HEAD
     Props(new PeerManagerActor(peerConfiguration, peerMessageBus,
-=======
-    Props(new PeerManagerActor(peerConfiguration,
->>>>>>> 05f3e40c
       peerFactory(nodeStatusHolder, peerConfiguration, appStateStorage, blockchain, blockchainConfig, peerMessageBus)))
 
   def props(nodeStatusHolder: Agent[NodeStatus],
@@ -187,11 +175,7 @@
     blockchainConfig: BlockchainConfig,
     bootstrapNodes: Set[String],
     peerMessageBus: ActorRef): Props =
-<<<<<<< HEAD
     Props(new PeerManagerActor(peerConfiguration, peerMessageBus,
-=======
-    Props(new PeerManagerActor(peerConfiguration,
->>>>>>> 05f3e40c
       peerFactory = peerFactory(nodeStatusHolder, peerConfiguration, appStateStorage, blockchain,
         blockchainConfig, peerMessageBus), bootstrapNodes = bootstrapNodes))
 
@@ -200,11 +184,7 @@
                   appStateStorage: AppStateStorage,
                   blockchain: Blockchain,
                   blockchainConfig: BlockchainConfig,
-<<<<<<< HEAD
                   peerMessageBus: ActorRef): (ActorContext, InetSocketAddress) => ActorRef = {
-=======
-                 peerMessageBus: ActorRef): (ActorContext, InetSocketAddress) => ActorRef = {
->>>>>>> 05f3e40c
     (ctx, addr) =>
       val id = addr.toString.filterNot(_ == '/')
       val forkResolverOpt =
@@ -213,13 +193,8 @@
       val messageHandlerBuilder: (EtcPeerInfo, Peer) => MessageHandler[EtcPeerInfo, EtcPeerInfo] =
         (initialPeerInfo, peer) =>
           EtcMessageHandler(peer, initialPeerInfo, forkResolverOpt, appStateStorage, peerConfiguration, blockchain)
-<<<<<<< HEAD
-      ctx.actorOf(PeerActor.props(addr, nodeStatusHolder,
-        peerConfiguration, appStateStorage, blockchain, peerMessageBus, forkResolverOpt, messageHandlerBuilder), id)
-=======
       ctx.actorOf(PeerActor.props(addr, nodeStatusHolder, peerConfiguration, appStateStorage, blockchain,
         peerMessageBus, forkResolverOpt, messageHandlerBuilder), id)
->>>>>>> 05f3e40c
   }
 
   trait PeerConfiguration {
