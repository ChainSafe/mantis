package io.iohk.ethereum.network.p2p

import io.iohk.ethereum.network.p2p.messages.CommonMessages._
import io.iohk.ethereum.network.p2p.messages.WireProtocol._
import io.iohk.ethereum.network.p2p.messages.{PV62 => pv62, PV61 => pv61, PV63 => pv63}
import io.iohk.ethereum.rlp

object Message {

  type Version = Int

  val PV61: Version = 61
  val PV62: Version = 62
  val PV63: Version = 63

<<<<<<< HEAD
=======
  val SubProtocolOffset = 0x10

>>>>>>> 3240ca02
  def decode(`type`: Int, payload: Array[Byte], protocolVersion: Version): Message = (protocolVersion, `type`) match {
    //wire protocol
    case (_, Hello.code) => rlp.decode(payload)(Hello.rlpEndDec)
    case (_, Disconnect.code) => rlp.decode(payload)(Disconnect.rlpEndDec)
    case (_, Ping.code) => rlp.decode(payload)(Ping.rlpEndDec)
    case (_, Pong.code) => rlp.decode(payload)(Pong.rlpEndDec)

    //common
    case (_, Status.code) => rlp.decode(payload)(Status.rlpEndDec)
    case (_, Transactions.code) => rlp.decode(payload)(Transactions.rlpEndDec)

    case (PV61, pv61.NewBlockHashes.code) => rlp.decode(payload)(pv61.NewBlockHashes.rlpEndDec)
<<<<<<< HEAD
=======
    case (PV61, pv61.BlockHashesFromNumber.code) => rlp.decode(payload)(pv61.BlockHashesFromNumber.rlpEndDec)
>>>>>>> 3240ca02

    case (PV62 | PV63, pv62.NewBlockHashes.code) => rlp.decode(payload)(pv62.NewBlockHashes.rlpEndDec)
    case (PV62 | PV63, pv62.GetBlockHeaders.code) => rlp.decode(payload)(pv62.GetBlockHeaders.rlpEndDec)
    case (PV62 | PV63, pv62.BlockHeaders.code) => rlp.decode(payload)(pv62.BlockHeaders.rlpEndDec)
    case (PV62 | PV63, pv62.GetBlockBodies.code) => rlp.decode(payload)(pv62.GetBlockBodies.rlpEndDec)
    case (PV62 | PV63, pv62.BlockBodies.code) => rlp.decode(payload)(pv62.BlockBodies.rlpEndDec)

    case (PV63, pv63.GetNodeData.code) => rlp.decode(payload)(pv63.GetNodeData.rlpEndDec)

    case _ => throw new RuntimeException(s"Unknown message type: ${`type`}")
  }
}

trait Message {
  def code: Int
}<|MERGE_RESOLUTION|>--- conflicted
+++ resolved
@@ -13,11 +13,8 @@
   val PV62: Version = 62
   val PV63: Version = 63
 
-<<<<<<< HEAD
-=======
   val SubProtocolOffset = 0x10
 
->>>>>>> 3240ca02
   def decode(`type`: Int, payload: Array[Byte], protocolVersion: Version): Message = (protocolVersion, `type`) match {
     //wire protocol
     case (_, Hello.code) => rlp.decode(payload)(Hello.rlpEndDec)
@@ -30,10 +27,7 @@
     case (_, Transactions.code) => rlp.decode(payload)(Transactions.rlpEndDec)
 
     case (PV61, pv61.NewBlockHashes.code) => rlp.decode(payload)(pv61.NewBlockHashes.rlpEndDec)
-<<<<<<< HEAD
-=======
     case (PV61, pv61.BlockHashesFromNumber.code) => rlp.decode(payload)(pv61.BlockHashesFromNumber.rlpEndDec)
->>>>>>> 3240ca02
 
     case (PV62 | PV63, pv62.NewBlockHashes.code) => rlp.decode(payload)(pv62.NewBlockHashes.rlpEndDec)
     case (PV62 | PV63, pv62.GetBlockHeaders.code) => rlp.decode(payload)(pv62.GetBlockHeaders.rlpEndDec)
