package io.iohk.ethereum.network

import akka.actor.SupervisorStrategy.Stop
import akka.actor.{Actor, ActorLogging, ActorRef, OneForOneStrategy, Props, Terminated}
import akka.agent.Agent
import akka.util.ByteString
import io.iohk.ethereum.domain.{Block, BlockHeader, Blockchain}
import io.iohk.ethereum.network.PeerActor.MessageReceived
import io.iohk.ethereum.network.PeerManagerActor.{GetPeers, Peer}
import io.iohk.ethereum.network.p2p.messages.CommonMessages.NewBlock
import io.iohk.ethereum.network.p2p.messages.PV62
import io.iohk.ethereum.network.p2p.messages.PV62._
import io.iohk.ethereum.network.p2p.validators.BlockHeaderError.HeaderParentNotFoundError
import io.iohk.ethereum.network.p2p.validators.{BlockHeaderValidator, BlockValidator}
import io.iohk.ethereum.utils.{BlockchainStatus, NodeStatus}
import org.spongycastle.util.encoders.Hex

class BlockBroadcastActor(
  nodeStatusHolder: Agent[NodeStatus],
  peer: ActorRef,
  peerManagerActor: ActorRef,
  blockchain: Blockchain) extends Actor with ActorLogging {

  import BlockBroadcastActor._

  override val supervisorStrategy =
    OneForOneStrategy() {
      case _ => Stop
    }

  override def receive: Receive = idle

  private val msgsToSubscribe = Set(NewBlock.code, PV62.NewBlockHashes.code, BlockHeaders.code, BlockBodies.code)

  def idle: Receive = {
    case StartBlockBroadcast =>
      peer ! PeerActor.Subscribe(msgsToSubscribe)
<<<<<<< HEAD
      context watch sender()
=======
>>>>>>> e6a03f93
      context become processMessages(ProcessingState(Nil, Nil, Nil, Nil))
  }

  def processMessages(state: ProcessingState): Receive =
    handleReceivedMessages(state) orElse {

      case ProcessNewBlocks if state.unprocessedBlocks.nonEmpty =>
        if(state.unprocessedBlocks.tail.nonEmpty) self ! ProcessNewBlocks

        val blockToProcess = state.unprocessedBlocks.head
        val blockHeader = BlockHeaderValidator.validate(blockToProcess.header, blockchain)
        val blockParentTotalDifficulty = blockchain.getTotalDifficultyByHash(blockToProcess.header.parentHash)

        (blockHeader, blockParentTotalDifficulty) match {
          case (Right(_), Some(parentTD)) =>
            val blockToProcessDifficulty = parentTD + blockToProcess.header.difficulty
            importBlockToBlockchain(blockToProcess, blockToProcessDifficulty)

            peerManagerActor ! GetPeers
            val newState = state.copy(
              unprocessedBlocks = state.unprocessedBlocks.tail,
              toBroadcastBlocks = state.toBroadcastBlocks :+ NewBlock(blockToProcess, blockToProcessDifficulty)
            )
            context become processMessages(newState)

          case (Left(HeaderParentNotFoundError), _) | (Right(_), None) =>
            log.info("Block parent not found, block {} will not be broadcasted", Hex.toHexString(blockToProcess.header.hash.toArray))
            context become processMessages(state.copy(unprocessedBlocks = state.unprocessedBlocks.tail))

          case (Left(_), _) =>
            log.info("Block {} not valid", Hex.toHexString(blockToProcess.header.hash.toArray))
            context become processMessages(state.copy(unprocessedBlocks = state.unprocessedBlocks.tail))
        }

      case PeerManagerActor.PeersResponse(peers) if state.toBroadcastBlocks.nonEmpty =>
        sendNewBlockMsgToPeers(peers, state.toBroadcastBlocks)
        context become processMessages(state.copy(toBroadcastBlocks = Nil))

      case _ => //Nothing
    }

  def handleReceivedMessages(state: ProcessingState): Receive = {

    case MessageReceived(m: NewBlock) =>
      val newBlock = Block(m.block.header, m.block.body)
      if(blockToProcess(newBlock.header.hash, state)){
        log.info("Got NewBlock message {}", Hex.toHexString(newBlock.header.hash.toArray))
        self ! ProcessNewBlocks
        context become processMessages(state.copy(unprocessedBlocks = state.unprocessedBlocks :+ newBlock))
      }

    case MessageReceived(m: PV62.NewBlockHashes) =>
      val newHashes = m.hashes.map(_.hash)
      val newHashesToProcess = newHashes.filter(hash => blockToProcess(hash, state))
      log.info("Got NewBlockHashes message {}", newHashes.map( hash => Hex.toHexString(hash.toArray)))
      newHashesToProcess.foreach{ hash =>
        val getBlockHeadersMsg = GetBlockHeaders(block = Right(hash), maxHeaders = 1, skip = 0, reverse =  false)
        peer ! PeerActor.SendMessage(getBlockHeadersMsg)
      }
      context become processMessages(state.copy(fetchedBlockHashes = state.fetchedBlockHashes ++ newHashesToProcess))

    case MessageReceived(BlockHeaders(Seq(blockHeader))) if state.fetchedBlockHashes.contains(blockHeader.hash)=>
      log.info("Got BlockHeaders message {}", blockHeader)
      val newFetchedBlockHeaders = state.fetchedBlockHashes.filterNot(_ == blockHeader.hash)
      peer ! PeerActor.SendMessage(GetBlockBodies(Seq(blockHeader.hash)))
      val newState = state.copy(fetchedBlockHashes = newFetchedBlockHeaders, blockHeaders = state.blockHeaders :+ blockHeader)
      context become processMessages(newState)

    case MessageReceived(BlockBodies(Seq(blockBody))) =>
      val block: Option[Block] = matchHeaderAndBody(state.blockHeaders, blockBody)
      block foreach { b =>
        log.info("Got BlockBodies message {}", blockBody)
        val newBlockHeaders = state.blockHeaders.filterNot(_.hash == b.header.hash)
        val newState = state.copy(unprocessedBlocks = state.unprocessedBlocks :+ b, blockHeaders = newBlockHeaders)
        self ! ProcessNewBlocks
        context become processMessages(newState)
      }

  }

  private def blockInProgress(hash: BlockHash, state: ProcessingState): Boolean =
    (state.unprocessedBlocks.map(_.header.hash) ++
      state.toBroadcastBlocks.map(_.block.header.hash) ++
      state.fetchedBlockHashes ++
      state.blockHeaders.map(_.hash)).contains(hash)

  private def blockInStorage(hash: BlockHash): Boolean =
    blockchain.getBlockByHash(hash).isDefined

  private def blockToProcess(hash: BlockHash, state: ProcessingState): Boolean = !blockInProgress(hash, state) && !blockInStorage(hash)

  //FIXME: Decide block propagation algorithm (for now we send block to every peer except the sender) [EC-87]
  private def sendNewBlockMsgToPeers(peers: Seq[Peer], newBlocks: Seq[NewBlock]) = {
    peers.foreach{ p =>
      if(p.id != peer.path.name) context.actorOf(BlockBroadcastMaxBlockRequestHandler.props(p.ref, newBlocks))
    }
  }

  private def matchHeaderAndBody(blockHeaders: Seq[BlockHeader], blockBody: BlockBody): Option[Block] =
    blockHeaders.collectFirst{ case blockHeader if BlockValidator.validateHeaderAndBody(blockHeader, blockBody).isRight =>
      Block(blockHeader, blockBody)
    }

  private def importBlockToBlockchain(block: Block, blockTotalDifficulty: BigInt) = {
    val blockHash = block.header.hash

    //Insert block to blockchain
    blockchain.save(block)
    blockchain.save(blockHash, blockTotalDifficulty)

    //Update NodeStatus
    nodeStatusHolder.send(_.copy(
      blockchainStatus = BlockchainStatus(block.header.difficulty, block.header.hash, block.header.number)))
  }
}

object BlockBroadcastActor {
  type BlockHash = ByteString

  def props(nodeStatusHolder: Agent[NodeStatus],
            peer: ActorRef,
            peerManagerActor: ActorRef,
            blockchain: Blockchain): Props = {
    Props(new BlockBroadcastActor(nodeStatusHolder, peer, peerManagerActor, blockchain))
  }

  case object StartBlockBroadcast
  case object ProcessNewBlocks

  case class ProcessingState(unprocessedBlocks: Seq[Block],
                             toBroadcastBlocks: Seq[NewBlock],
                             fetchedBlockHashes: Seq[BlockHash],
                             blockHeaders: Seq[BlockHeader])
}<|MERGE_RESOLUTION|>--- conflicted
+++ resolved
@@ -1,7 +1,7 @@
 package io.iohk.ethereum.network
 
 import akka.actor.SupervisorStrategy.Stop
-import akka.actor.{Actor, ActorLogging, ActorRef, OneForOneStrategy, Props, Terminated}
+import akka.actor.{Actor, ActorLogging, ActorRef, OneForOneStrategy, Props}
 import akka.agent.Agent
 import akka.util.ByteString
 import io.iohk.ethereum.domain.{Block, BlockHeader, Blockchain}
@@ -15,6 +15,7 @@
 import io.iohk.ethereum.utils.{BlockchainStatus, NodeStatus}
 import org.spongycastle.util.encoders.Hex
 
+//FIXME: Handle peers not responding to block headers and bodies request [EC-107]
 class BlockBroadcastActor(
   nodeStatusHolder: Agent[NodeStatus],
   peer: ActorRef,
@@ -35,10 +36,6 @@
   def idle: Receive = {
     case StartBlockBroadcast =>
       peer ! PeerActor.Subscribe(msgsToSubscribe)
-<<<<<<< HEAD
-      context watch sender()
-=======
->>>>>>> e6a03f93
       context become processMessages(ProcessingState(Nil, Nil, Nil, Nil))
   }
 
