--- conflicted
+++ resolved
@@ -162,11 +162,7 @@
     DELEGATECALL +: FrontierOpCodes
 
   val ByzantiumOpCodes: List[OpCode] =
-<<<<<<< HEAD
     List(REVERT, STATICCALL, RETURNDATACOPY, RETURNDATASIZE) ++ HomesteadOpCodes
-=======
-    List(REVERT, STATICCALL) ++ HomesteadOpCodes
->>>>>>> c96dba9c
 }
 
 object OpCode {
@@ -817,25 +813,16 @@
 
     val result = state.vm.call(context, owner)
 
-<<<<<<< HEAD
-    val sizeCap = outSize.min(result.returnData.size).toInt
-    val output = result.returnData.take(sizeCap)
-    val mem2 = mem1.store(outOffset, output).expand(outOffset, outSize)
-=======
     lazy val sizeCap = outSize.min(result.returnData.size).toInt
     lazy val output = result.returnData.take(sizeCap)
     lazy val mem2 = mem1.store(outOffset, output).expand(outOffset, outSize)
->>>>>>> c96dba9c
 
     result.error match {
       case Some(error) =>
         val stack2 = stack1.push(UInt256.Zero)
         val world1 = state.world.combineTouchedAccounts(result.world)
         val gasAdjustment = if (error == InvalidCall) -startGas else if (error == RevertOccurs) -result.gasRemaining else BigInt(0)
-<<<<<<< HEAD
-=======
         val memoryAdjustment = if (error == RevertOccurs) mem2 else mem1.expand(outOffset, outSize)
->>>>>>> c96dba9c
 
         state
           .withStack(stack2)
