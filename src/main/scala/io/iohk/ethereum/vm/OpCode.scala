--- conflicted
+++ resolved
@@ -165,11 +165,7 @@
     List(REVERT, STATICCALL, RETURNDATACOPY, RETURNDATASIZE) ++ HomesteadOpCodes
 
   val ConstantinopleOpCodes: List[OpCode] =
-<<<<<<< HEAD
-    List(CREATE2) ++ ByzantiumOpCodes
-=======
-    List(EXTCODEHASH) ++ ByzantiumOpCodes
->>>>>>> 137d80ff
+    List(EXTCODEHASH, CREATE2) ++ ByzantiumOpCodes
 }
 
 object OpCode {
