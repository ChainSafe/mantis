--- conflicted
+++ resolved
@@ -628,7 +628,8 @@
         state.env.callDepth + 1
       )
       val programContext = ProgramContext(newEnv, state.gas, world3)
-<<<<<<< HEAD
+
+      val beforeHomestead = false // TODO
 
       // run contract initialization code
       VM.run(programContext) match {
@@ -641,8 +642,6 @@
         // execution of initialization code succeeded
         case ProgramResult(returnData, _, gasUsed, world, addressesToDelete, None) =>
 
-          val beforeHomestead = false // TODO
-
           // calculate gas for storing code of the new account
           val codeDepositGas = returnData.size * G_codedeposit
 
@@ -671,38 +670,6 @@
           // push address of a newly created account to stack
           val stack3 = stack1.push(DataWord(newAddress.bytes))
 
-=======
-
-      // run contract initialization code
-      VM.run(programContext) match {
-
-        // execution of initialization code failed
-        case result if result.error.isDefined =>
-          val stack2 = stack1.push(DataWord.Zero)
-          state.withStack(stack2).spendGas(state.gas)
-
-        // execution of initialization code succeeded
-        case ProgramResult(returnData, _, gasUsed, world, addressesToDelete, None) =>
-
-          // generate hash of a code of the new contract
-          val codeHash = kec256(returnData)
-
-          // save code of the new contract
-          val world4 = world.saveCode(codeHash, returnData)
-
-          // get newly created account
-          val acc = world4.getGuaranteedAccount(newAddress)
-
-          // update new account with initialized code
-          val world5 = world4.saveAccount(newAddress, acc.withCode(codeHash))
-
-          // push address of a newly created account to stack
-          val stack3 = stack1.push(DataWord(newAddress.bytes))
-
-          // calculate gas for storing code of the new account and running its initialization code
-          val spentGas = returnData.size * G_codedeposit + gasUsed
-
->>>>>>> 250509c0
           // return updated program state
           state
             .withStack(stack3)
