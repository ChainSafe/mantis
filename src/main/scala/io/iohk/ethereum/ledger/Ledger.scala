--- conflicted
+++ resolved
@@ -313,13 +313,9 @@
     * @param worldStateProxy
     * @return a worldState equal worldStateProxy except that the accounts from addressesToDelete are deleted
     */
-<<<<<<< HEAD
-  private[ledger] def deleteAccounts(addressesToDelete: Seq[Address], worldStateProxy: InMemoryWorldStateProxy): InMemoryWorldStateProxy =
+  private[ledger] def deleteAccounts(addressesToDelete: Seq[Address])(worldStateProxy: InMemoryWorldStateProxy): InMemoryWorldStateProxy =
     addressesToDelete.foldLeft(worldStateProxy){ case (world, address) => world.deleteAccount(address) }
-=======
-  private def deleteAccounts(addressesToDelete: Seq[Address])(worldStateProxy: InMemoryWorldStateProxy): InMemoryWorldStateProxy = worldStateProxy //TODO
 
 }
->>>>>>> 11eeaf51
 
 object Ledger extends Ledger(VM)