package io.iohk.ethereum.blockchain.sync

import scala.concurrent.duration._
import scala.concurrent.ExecutionContext.Implicits.global
import akka.actor.SupervisorStrategy.Stop
import akka.actor._
import akka.util.ByteString
import io.iohk.ethereum.db.storage._
import io.iohk.ethereum.domain._
import io.iohk.ethereum.ledger.Ledger
import io.iohk.ethereum.network.EtcPeerManagerActor.PeerInfo
import io.iohk.ethereum.network.PeerEventBusActor.PeerEvent.PeerDisconnected
import io.iohk.ethereum.network.PeerEventBusActor.SubscriptionClassifier.PeerDisconnectedClassifier
import io.iohk.ethereum.network.PeerEventBusActor.{PeerSelector, Subscribe, Unsubscribe}
import io.iohk.ethereum.network.p2p.messages.PV62.BlockBody
import io.iohk.ethereum.network.{EtcPeerManagerActor, Peer, PeerId}
import io.iohk.ethereum.utils.Config.SyncConfig
import io.iohk.ethereum.validators.Validators

class SyncController(
    val appStateStorage: AppStateStorage,
    val blockchain: Blockchain,
    val fastSyncStateStorage: FastSyncStateStorage,
    val ledger: Ledger,
    val validators: Validators,
    val syncConfig: SyncConfig,
    val peerEventBus: ActorRef,
    val pendingTransactionsManager: ActorRef,
    val ommersPool: ActorRef,
    val etcPeerManager: ActorRef,
    val externalSchedulerOpt: Option[Scheduler] = None)
  extends Actor
    with ActorLogging
    with BlacklistSupport
    with FastSync
    with RegularSync {

  import BlacklistSupport._
  import SyncController._
  import syncConfig._

  override val supervisorStrategy: OneForOneStrategy =
    OneForOneStrategy() {
      case _ => Stop
    }

  var handshakedPeers: Map[Peer, PeerInfo] = Map.empty

  scheduler.schedule(0.seconds, peersScanInterval, etcPeerManager, EtcPeerManagerActor.GetHandshakedPeers)

  override implicit def scheduler: Scheduler = externalSchedulerOpt getOrElse context.system.scheduler

  override def receive: Receive = idle

  def idle: Receive = handlePeerUpdates orElse {
    case StartSync =>
      appStateStorage.putSyncStartingBlock(appStateStorage.getBestBlockNumber())
      scheduler.schedule(0.seconds, printStatusInterval, self, PrintStatus)
      (appStateStorage.isFastSyncDone(), doFastSync) match {
        case (false, true) =>
          startFastSync()
        case (true, true) =>
          log.warning(s"do-fast-sync is set to $doFastSync but fast sync cannot start because it has already been completed")
          startRegularSync()
        case (true, false) =>
          startRegularSync()
        case (false, false) =>
          //Check whether fast sync was started before
          if (fastSyncStateStorage.getSyncState().isDefined) {
            log.warning(s"do-fast-sync is set to $doFastSync but regular sync cannot start because fast sync hasn't completed")
            startFastSync()
          } else
            startRegularSync()
      }

    case FastSyncDone =>
      startRegularSync()
  }

  def handlePeerUpdates: Receive = {
    case EtcPeerManagerActor.HandshakedPeers(peers) =>
      peers.foreach {
        case (peer, _) if !handshakedPeers.contains(peer) =>
          peerEventBus ! Subscribe(PeerDisconnectedClassifier(PeerSelector.WithId(peer.id)))

        case _ => // nothing
      }

      handshakedPeers = peers

    case PeerDisconnected(peerId) if handshakedPeers.exists(_._1.id == peerId) =>
      removePeer(peerId)

    case BlacklistPeer(ref, reason) =>
      blacklist(ref, blacklistDuration, reason)

    case UnblacklistPeer(ref) =>
      undoBlacklist(ref)
  }

  def removePeer(peerId: PeerId): Unit = {
    peerEventBus ! Unsubscribe(PeerDisconnectedClassifier(PeerSelector.WithId(peerId)))
    handshakedPeers.find(_._1.id == peerId).foreach { case (peer, _) => undoBlacklist(peer.id) }
    handshakedPeers = handshakedPeers.filterNot(_._1.id == peerId)
  }

  def peersToDownloadFrom: Map[Peer, PeerInfo] =
    handshakedPeers.filterNot { case (p, s) => isBlacklisted(p.id) }
}

object SyncController {
  // scalastyle:off parameter.number
  def props(appStateStorage: AppStateStorage,
            blockchain: Blockchain,
            syncStateStorage: FastSyncStateStorage,
            ledger: Ledger,
            validators: Validators,
            syncConfig: SyncConfig,
            peerEventBus: ActorRef,
            pendingTransactionsManager: ActorRef,
            ommersPool: ActorRef,
<<<<<<< HEAD
            etcPeerManager: ActorRef,
            syncConfig: SyncConfig):
  Props = Props(new SyncController(appStateStorage, blockchain, syncStateStorage, ledger, validators,
    peerEventBus, pendingTransactionsManager, ommersPool, etcPeerManager, syncConfig))
=======
            etcPeerManager: ActorRef):
  Props = Props(new SyncController(appStateStorage, blockchain, blockchainStorages, syncStateStorage, ledger, validators,
    syncConfig, peerEventBus, pendingTransactionsManager, ommersPool, etcPeerManager))
>>>>>>> 79888d74

  case class BlockHeadersToResolve(peer: Peer, headers: Seq[BlockHeader])

  case class BlockHeadersReceived(peer: Peer, headers: Seq[BlockHeader])

  case class BlockBodiesReceived(peer: Peer, requestedHashes: Seq[ByteString], bodies: Seq[BlockBody])

  case class MinedBlock(block: Block)

  case object StartSync

  case object PrintStatus

  case object FastSyncDone
}<|MERGE_RESOLUTION|>--- conflicted
+++ resolved
@@ -119,16 +119,9 @@
             peerEventBus: ActorRef,
             pendingTransactionsManager: ActorRef,
             ommersPool: ActorRef,
-<<<<<<< HEAD
-            etcPeerManager: ActorRef,
-            syncConfig: SyncConfig):
+            etcPeerManager: ActorRef):
   Props = Props(new SyncController(appStateStorage, blockchain, syncStateStorage, ledger, validators,
-    peerEventBus, pendingTransactionsManager, ommersPool, etcPeerManager, syncConfig))
-=======
-            etcPeerManager: ActorRef):
-  Props = Props(new SyncController(appStateStorage, blockchain, blockchainStorages, syncStateStorage, ledger, validators,
     syncConfig, peerEventBus, pendingTransactionsManager, ommersPool, etcPeerManager))
->>>>>>> 79888d74
 
   case class BlockHeadersToResolve(peer: Peer, headers: Seq[BlockHeader])
 
