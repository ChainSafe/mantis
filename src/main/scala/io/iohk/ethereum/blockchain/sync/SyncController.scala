package io.iohk.ethereum.blockchain.sync

import scala.concurrent.duration._
import scala.concurrent.ExecutionContext.Implicits.global
import akka.actor.SupervisorStrategy.Stop
import akka.actor._
import akka.util.ByteString
import io.iohk.ethereum.db.storage._
import io.iohk.ethereum.domain.{Block, BlockHeader, Blockchain}
import io.iohk.ethereum.network.PeerActor.{Status => PeerStatus}
import io.iohk.ethereum.network.p2p.messages.PV62.BlockBody
import io.iohk.ethereum.network.p2p.validators.BlockValidator.BlockError
import io.iohk.ethereum.network.{PeerActor, PeerManagerActor}
import io.iohk.ethereum.utils.Config

class SyncController(
<<<<<<< HEAD
    peerManager: ActorRef,
=======
    val peerManager: ActorRef,
>>>>>>> fcf00ef2
    val appStateStorage: AppStateStorage,
    val blockchain: Blockchain,
    val mptNodeStorage: MptNodeStorage,
    val fastSyncStateStorage: FastSyncStateStorage,
    val blockValidator: (BlockHeader, BlockBody) => Either[BlockError, Block],
    externalSchedulerOpt: Option[Scheduler] = None)
  extends Actor
    with ActorLogging
    with BlacklistSupport
    with FastSync
    with RegularSync {

  import BlacklistSupport._
  import Config.FastSync._
  import SyncController._

  override val supervisorStrategy: OneForOneStrategy =
    OneForOneStrategy() {
      case _ => Stop
    }

  var handshakedPeers: Map[ActorRef, PeerStatus.Handshaked] = Map.empty

  scheduler.schedule(0.seconds, peersScanInterval, peerManager, PeerManagerActor.GetPeers)

  override implicit def scheduler: Scheduler = externalSchedulerOpt getOrElse context.system.scheduler

  override def receive: Receive = idle

  def idle: Receive = handlePeerUpdates orElse {
    case StartSync =>
      scheduler.schedule(0.seconds, printStatusInterval, self, PrintStatus)
      (appStateStorage.isFastSyncDone(), doFastSync) match {
        case (false, true) =>
          startFastSync()
        case (true, true) =>
          log.warning(s"do-fast-sync is set to $doFastSync but fast sync cannot start because it has already been completed")
          startRegularSync()
        case (true, false) =>
          startRegularSync()
        case (false, false) =>
          fastSyncStateStorage.purge()
<<<<<<< HEAD
          self ! StartRegularSync
      }

    case StartFastSync if !appStateStorage.isFastSyncDone()  =>
      fastSyncStateStorage.getSyncState() match {
        case Some(syncState) => startFastSync(syncState)
        case None => startFastSyncFromScratch()
      }

    case StartRegularSync =>
      appStateStorage.fastSyncDone()
      context become (handlePeerUpdates orElse regularSync())
      self ! StartSyncing
  }

  def startFastSyncFromScratch(): Unit = {
    val peersUsedToChooseTarget = peersToDownloadFrom.filter(_._2.chain == Chain.ETC)

    if (peersUsedToChooseTarget.size >= minPeersToChooseTargetBlock) {
      peersUsedToChooseTarget.foreach { case (peer, Handshaked(status, _, _)) =>
        peer ! PeerActor.Subscribe(Set(BlockHeaders.code))
        peer ! PeerActor.SendMessage(GetBlockHeaders(Right(status.bestHash), 1, 0, reverse = false))
      }
      log.info("Asking {} peers for block headers", peersUsedToChooseTarget.size)
      val timeout = scheduler.scheduleOnce(peerResponseTimeout, self, BlockHeadersTimeout)
      context become waitingForBlockHeaders(peersUsedToChooseTarget.keySet, Map.empty, timeout)
    } else {
      log.warning("Cannot start fast sync, not enough peers to download from. Scheduling retry in {}", startRetryInterval)
      scheduleStartFastSync(startRetryInterval)
    }
  }

  def startFastSync(syncState: SyncState): Unit = {
    scheduler.schedule(0.seconds, printStatusInterval, self, PrintStatus)
    context become new SyncingHandler(syncState).receive
    self ! ProcessSyncing
  }

  def waitingForBlockHeaders(waitingFor: Set[ActorRef],
                             received: Map[ActorRef, BlockHeader],
                             timeout: Cancellable): Receive = {
    case PeerActor.MessageReceived(BlockHeaders(Seq(blockHeader))) =>
      sender() ! PeerActor.Unsubscribe

      val newWaitingFor = waitingFor - sender()
      val newReceived = received + (sender() -> blockHeader)

      if (newWaitingFor.isEmpty) {
        timeout.cancel()
        tryStartSync(newReceived)
      } else context become waitingForBlockHeaders(newWaitingFor, newReceived, timeout)

    case msg@PeerActor.MessageReceived(BlockHeaders(_)) =>
      sender() ! PeerActor.Unsubscribe
      blacklist(sender(), blacklistDuration)
      context become waitingForBlockHeaders(waitingFor - sender(), received, timeout)

    case BlockHeadersTimeout =>
      waitingFor.foreach { peer =>
        peer ! PeerActor.Unsubscribe
        blacklist(peer, blacklistDuration)
      }
      tryStartSync(received)
  }

  def tryStartSync(receivedHeaders: Map[ActorRef, BlockHeader]): Unit = {
    log.info("Trying to start fast sync. Received {} block headers", receivedHeaders.size)
    if (receivedHeaders.size >= minPeersToChooseTargetBlock) {
      val (mostUpToDatePeer, mostUpToDateBlockHeader) = receivedHeaders.maxBy(_._2.number)
      val targetBlock = mostUpToDateBlockHeader.number - targetBlockOffset

      log.info("Starting fast sync. Asking peer {} for target block header ({})", mostUpToDatePeer.path.name, targetBlock)
      mostUpToDatePeer ! PeerActor.Subscribe(Set(BlockHeaders.code))
      mostUpToDatePeer ! PeerActor.SendMessage(GetBlockHeaders(Left(targetBlock), 1, 0, reverse = false))
      val timeout = scheduler.scheduleOnce(peerResponseTimeout, self, TargetBlockTimeout)
      context become waitingForTargetBlock(mostUpToDatePeer, targetBlock, timeout)
    } else {
      log.info("Did not receive enough status block headers to start fast sync. Retry in {}", startRetryInterval)
      scheduleStartFastSync(startRetryInterval)
      context become idle
    }
  }

  def waitingForTargetBlock(peer: ActorRef,
                            targetBlockNumber: BigInt,
                            timeout: Cancellable): Receive = handlePeerUpdates orElse {
    case PeerActor.MessageReceived(blockHeaders: BlockHeaders) =>
      timeout.cancel()
      peer ! PeerActor.Unsubscribe

      val targetBlockHeaderOpt = blockHeaders.headers.find(header => header.number == targetBlockNumber)
      targetBlockHeaderOpt match {
        case Some(targetBlockHeader) =>
          log.info("Received target block from peer, starting fast sync")
          val initialSyncState = SyncState(targetBlockHeader,
            mptNodesQueue = Seq(StateMptNodeHash(targetBlockHeader.stateRoot)))
          startFastSync(initialSyncState)

        case None =>
          log.info("Peer ({}) did not respond with target block header, blacklisting and scheduling retry in {}",
            sender().path.name,
            startRetryInterval)

          blacklist(sender(), blacklistDuration)
          scheduleStartFastSync(startRetryInterval)
          context become idle
=======
          startRegularSync()
>>>>>>> fcf00ef2
      }

    case FastSyncDone =>
      startRegularSync()
  }

  def handlePeerUpdates: Receive = {
    case PeerManagerActor.PeersResponse(peers) =>
      peers.foreach(_.ref ! PeerActor.GetStatus)

    case PeerActor.StatusResponse(status: PeerStatus.Handshaked) =>
      if (!handshakedPeers.contains(sender()) && !isBlacklisted(sender())) {
        handshakedPeers += (sender() -> status)
        context watch sender()
      }

    case PeerActor.StatusResponse(_) =>
      removePeer(sender())

    case Terminated(ref) if handshakedPeers.contains(ref) =>
      removePeer(ref)

    case BlacklistPeer(ref) =>
      blacklist(ref, blacklistDuration)

    case UnblacklistPeer(ref) =>
      undoBlacklist(ref)
  }

  def removePeer(peer: ActorRef): Unit = {
    context.unwatch(peer)
    undoBlacklist(peer)
    handshakedPeers -= peer
  }

<<<<<<< HEAD
  class SyncingHandler(initialSyncState: SyncState) {

    private val blockHeadersHandlerName = "block-headers-request-handler"

    private var mptNodesQueue: Seq[HashType] = initialSyncState.mptNodesQueue
    private var nonMptNodesQueue: Seq[HashType] = initialSyncState.nonMptNodesQueue
    private var blockBodiesQueue: Seq[ByteString] = initialSyncState.blockBodiesQueue
    private var receiptsQueue: Seq[ByteString] = initialSyncState.receiptsQueue
    private var downloadedNodesCount: Int = initialSyncState.downloadedNodesCount
    private var bestBlockHeaderNumber: BigInt = initialSyncState.bestBlockHeaderNumber

    private var assignedHandlers: Map[ActorRef, ActorRef] = Map.empty

    private val syncStateStorageActor= context.actorOf(Props[FastSyncStateActor], "state-storage")

    syncStateStorageActor ! fastSyncStateStorage

    private val syncStatePersistCancellable =
      scheduler.schedule(persistStateSnapshotInterval, persistStateSnapshotInterval) {
        syncStateStorageActor ! SyncState(
          initialSyncState.targetBlock,
          mptNodesQueue,
          nonMptNodesQueue,
          blockBodiesQueue,
          receiptsQueue,
          downloadedNodesCount,
          bestBlockHeaderNumber)
      }

    def receive: Receive = handlePeerUpdates orElse {
      case EnqueueNodes(hashes) =>
        hashes.foreach {
          case h: EvmCodeHash => nonMptNodesQueue = h +: nonMptNodesQueue
          case h: StorageRootHash => nonMptNodesQueue = h +: nonMptNodesQueue
          case h: StateMptNodeHash => mptNodesQueue = h +: mptNodesQueue
          case h: ContractStorageMptNodeHash => mptNodesQueue = h +: mptNodesQueue
        }

      case EnqueueBlockBodies(hashes) =>
        blockBodiesQueue ++= hashes

      case EnqueueReceipts(hashes) =>
        receiptsQueue ++= hashes

      case UpdateDownloadedNodesCount(num) =>
        downloadedNodesCount += num

      case UpdateBestBlockHeaderNumber(num) =>
        bestBlockHeaderNumber = num

      case ProcessSyncing =>
        processSyncing()

      case FastSyncRequestHandler.Done =>
        context unwatch sender()
        assignedHandlers -= sender()
        processSyncing()

      case Terminated(ref) if assignedHandlers.contains(ref) =>
        context unwatch ref
        assignedHandlers -= ref

      case PrintStatus =>
        val totalNodesCount = downloadedNodesCount + mptNodesQueue.size + nonMptNodesQueue.size
        log.info(
          s"""|Block: ${appStateStorage.getBestBlockNumber()}/${initialSyncState.targetBlock.number}.
              |Peers: ${assignedHandlers.size}/${handshakedPeers.size} (${blacklistedPeers.size} blacklisted).
              |State: $downloadedNodesCount/$totalNodesCount known nodes.""".stripMargin.replace("\n", " "))
    }

    def processSyncing(): Unit = {
      if (fullySynced) {
        finishFastSync()
        startRegularSync()
      } else {
        if (anythingQueued || bestBlockHeaderNumber < initialSyncState.targetBlock.number) processQueues()
        else log.info("No more items to request, waiting for {} responses", assignedHandlers.size)
      }
    }

    def finishFastSync(): Unit = {
      syncStatePersistCancellable.cancel()
      syncStateStorageActor ! PoisonPill

      fastSyncStateStorage.purge()
      appStateStorage.fastSyncDone()
      log.info("Fast sync finished")
    }

    private def startRegularSync() = {
      context become idle
      self ! StartRegularSync
    }

    def processQueues(): Unit = {
      if (unassignedPeers.isEmpty) {
        if (assignedHandlers.nonEmpty) {
          log.warning("There are no available peers, waiting for responses")
        } else {
          log.warning("There are no peers to download from, scheduling a retry in {}", syncRetryInterval)
          scheduler.scheduleOnce(syncRetryInterval, self, ProcessSyncing)
        }
      } else {
        unassignedPeers
          .take(maxConcurrentRequests - assignedHandlers.size)
          .foreach(assignWork)
      }
    }

    def assignWork(peer: ActorRef): Unit = {
      if (receiptsQueue.nonEmpty) {
        requestReceipts(peer)
      } else if (blockBodiesQueue.nonEmpty) {
        requestBlockBodies(peer)
      } else if (context.child(blockHeadersHandlerName).isEmpty &&
        initialSyncState.targetBlock.number > bestBlockHeaderNumber) {
        requestBlockHeaders(peer)
      } else if (nonMptNodesQueue.nonEmpty || mptNodesQueue.nonEmpty) {
        requestNodes(peer)
      }
    }

    def requestReceipts(peer: ActorRef): Unit = {
      val (receiptsToGet, remainingReceipts) = receiptsQueue.splitAt(receiptsPerRequest)
      val handler = context.actorOf(FastSyncReceiptsRequestHandler.props(
        peer, receiptsToGet, appStateStorage, blockchain))
      context watch handler
      assignedHandlers += (handler -> peer)
      receiptsQueue = remainingReceipts
    }

    def requestBlockBodies(peer: ActorRef): Unit = {
      val (blockBodiesToGet, remainingBlockBodies) = blockBodiesQueue.splitAt(blockBodiesPerRequest)
      val handler = context.actorOf(FastSyncBlockBodiesRequestHandler.props(
        peer, blockBodiesToGet, appStateStorage, blockchain))
      context watch handler
      assignedHandlers += (handler -> peer)
      blockBodiesQueue = remainingBlockBodies
    }

    def requestBlockHeaders(peer: ActorRef): Unit = {
      val handler = context.actorOf(FastSyncBlockHeadersRequestHandler.props(
        peer, bestBlockHeaderNumber + 1, blockHeadersPerRequest, blockchain), blockHeadersHandlerName)
      context watch handler
      assignedHandlers += (handler -> peer)
    }

    def requestNodes(peer: ActorRef): Unit = {
      val (nonMptNodesToGet, remainingNonMptNodes) = nonMptNodesQueue.splitAt(nodesPerRequest)
      val (mptNodesToGet, remainingMptNodes) = mptNodesQueue.splitAt(nodesPerRequest - nonMptNodesToGet.size)
      val nodesToGet = nonMptNodesToGet ++ mptNodesToGet
      val handler = context.actorOf(FastSyncNodesRequestHandler.props(peer, nodesToGet, blockchain, mptNodeStorage))
      context watch handler
      assignedHandlers += (handler -> peer)
      nonMptNodesQueue = remainingNonMptNodes
      mptNodesQueue = remainingMptNodes
    }

    def unassignedPeers: Set[ActorRef] = peersToDownloadFrom.keySet diff assignedHandlers.values.toSet

    def anythingQueued: Boolean =
      nonMptNodesQueue.nonEmpty ||
      mptNodesQueue.nonEmpty ||
      blockBodiesQueue.nonEmpty ||
      receiptsQueue.nonEmpty

    def fullySynced: Boolean = {
      bestBlockHeaderNumber >= initialSyncState.targetBlock.number &&
      !anythingQueued &&
      assignedHandlers.isEmpty
    }
  }

=======
  def peersToDownloadFrom: Map[ActorRef, PeerStatus.Handshaked] =
    handshakedPeers.filterNot { case (p, s) => isBlacklisted(p) }
>>>>>>> fcf00ef2
}

object SyncController {
  def props(peerManager: ActorRef,
            appStateStorage: AppStateStorage,
            blockchain: Blockchain,
            mptNodeStorage: MptNodeStorage,
            syncStateStorage: FastSyncStateStorage,
            blockValidator: (BlockHeader, BlockBody) => Either[BlockError, Block]):
  Props = Props(new SyncController(peerManager, appStateStorage, blockchain, mptNodeStorage, syncStateStorage, blockValidator))
<<<<<<< HEAD

  case class SyncState(
      targetBlock: BlockHeader,
      mptNodesQueue: Seq[HashType] = Nil,
      nonMptNodesQueue: Seq[HashType] = Nil,
      blockBodiesQueue: Seq[ByteString] = Nil,
      receiptsQueue: Seq[ByteString] = Nil,
      downloadedNodesCount: Int = 0,
      bestBlockHeaderNumber: BigInt = 0)
=======
>>>>>>> fcf00ef2

  case class BlockHeadersToResolve(peer: ActorRef, headers: Seq[BlockHeader])

  case class BlockHeadersReceived(peer: ActorRef, headers: Seq[BlockHeader])

  case class BlockBodiesReceived(peer: ActorRef, requestedHashes: Seq[ByteString], bodies: Seq[BlockBody])

  case object StartSync

  case object PrintStatus

  case object FastSyncDone
}<|MERGE_RESOLUTION|>--- conflicted
+++ resolved
@@ -14,11 +14,7 @@
 import io.iohk.ethereum.utils.Config
 
 class SyncController(
-<<<<<<< HEAD
-    peerManager: ActorRef,
-=======
     val peerManager: ActorRef,
->>>>>>> fcf00ef2
     val appStateStorage: AppStateStorage,
     val blockchain: Blockchain,
     val mptNodeStorage: MptNodeStorage,
@@ -61,116 +57,7 @@
           startRegularSync()
         case (false, false) =>
           fastSyncStateStorage.purge()
-<<<<<<< HEAD
-          self ! StartRegularSync
-      }
-
-    case StartFastSync if !appStateStorage.isFastSyncDone()  =>
-      fastSyncStateStorage.getSyncState() match {
-        case Some(syncState) => startFastSync(syncState)
-        case None => startFastSyncFromScratch()
-      }
-
-    case StartRegularSync =>
-      appStateStorage.fastSyncDone()
-      context become (handlePeerUpdates orElse regularSync())
-      self ! StartSyncing
-  }
-
-  def startFastSyncFromScratch(): Unit = {
-    val peersUsedToChooseTarget = peersToDownloadFrom.filter(_._2.chain == Chain.ETC)
-
-    if (peersUsedToChooseTarget.size >= minPeersToChooseTargetBlock) {
-      peersUsedToChooseTarget.foreach { case (peer, Handshaked(status, _, _)) =>
-        peer ! PeerActor.Subscribe(Set(BlockHeaders.code))
-        peer ! PeerActor.SendMessage(GetBlockHeaders(Right(status.bestHash), 1, 0, reverse = false))
-      }
-      log.info("Asking {} peers for block headers", peersUsedToChooseTarget.size)
-      val timeout = scheduler.scheduleOnce(peerResponseTimeout, self, BlockHeadersTimeout)
-      context become waitingForBlockHeaders(peersUsedToChooseTarget.keySet, Map.empty, timeout)
-    } else {
-      log.warning("Cannot start fast sync, not enough peers to download from. Scheduling retry in {}", startRetryInterval)
-      scheduleStartFastSync(startRetryInterval)
-    }
-  }
-
-  def startFastSync(syncState: SyncState): Unit = {
-    scheduler.schedule(0.seconds, printStatusInterval, self, PrintStatus)
-    context become new SyncingHandler(syncState).receive
-    self ! ProcessSyncing
-  }
-
-  def waitingForBlockHeaders(waitingFor: Set[ActorRef],
-                             received: Map[ActorRef, BlockHeader],
-                             timeout: Cancellable): Receive = {
-    case PeerActor.MessageReceived(BlockHeaders(Seq(blockHeader))) =>
-      sender() ! PeerActor.Unsubscribe
-
-      val newWaitingFor = waitingFor - sender()
-      val newReceived = received + (sender() -> blockHeader)
-
-      if (newWaitingFor.isEmpty) {
-        timeout.cancel()
-        tryStartSync(newReceived)
-      } else context become waitingForBlockHeaders(newWaitingFor, newReceived, timeout)
-
-    case msg@PeerActor.MessageReceived(BlockHeaders(_)) =>
-      sender() ! PeerActor.Unsubscribe
-      blacklist(sender(), blacklistDuration)
-      context become waitingForBlockHeaders(waitingFor - sender(), received, timeout)
-
-    case BlockHeadersTimeout =>
-      waitingFor.foreach { peer =>
-        peer ! PeerActor.Unsubscribe
-        blacklist(peer, blacklistDuration)
-      }
-      tryStartSync(received)
-  }
-
-  def tryStartSync(receivedHeaders: Map[ActorRef, BlockHeader]): Unit = {
-    log.info("Trying to start fast sync. Received {} block headers", receivedHeaders.size)
-    if (receivedHeaders.size >= minPeersToChooseTargetBlock) {
-      val (mostUpToDatePeer, mostUpToDateBlockHeader) = receivedHeaders.maxBy(_._2.number)
-      val targetBlock = mostUpToDateBlockHeader.number - targetBlockOffset
-
-      log.info("Starting fast sync. Asking peer {} for target block header ({})", mostUpToDatePeer.path.name, targetBlock)
-      mostUpToDatePeer ! PeerActor.Subscribe(Set(BlockHeaders.code))
-      mostUpToDatePeer ! PeerActor.SendMessage(GetBlockHeaders(Left(targetBlock), 1, 0, reverse = false))
-      val timeout = scheduler.scheduleOnce(peerResponseTimeout, self, TargetBlockTimeout)
-      context become waitingForTargetBlock(mostUpToDatePeer, targetBlock, timeout)
-    } else {
-      log.info("Did not receive enough status block headers to start fast sync. Retry in {}", startRetryInterval)
-      scheduleStartFastSync(startRetryInterval)
-      context become idle
-    }
-  }
-
-  def waitingForTargetBlock(peer: ActorRef,
-                            targetBlockNumber: BigInt,
-                            timeout: Cancellable): Receive = handlePeerUpdates orElse {
-    case PeerActor.MessageReceived(blockHeaders: BlockHeaders) =>
-      timeout.cancel()
-      peer ! PeerActor.Unsubscribe
-
-      val targetBlockHeaderOpt = blockHeaders.headers.find(header => header.number == targetBlockNumber)
-      targetBlockHeaderOpt match {
-        case Some(targetBlockHeader) =>
-          log.info("Received target block from peer, starting fast sync")
-          val initialSyncState = SyncState(targetBlockHeader,
-            mptNodesQueue = Seq(StateMptNodeHash(targetBlockHeader.stateRoot)))
-          startFastSync(initialSyncState)
-
-        case None =>
-          log.info("Peer ({}) did not respond with target block header, blacklisting and scheduling retry in {}",
-            sender().path.name,
-            startRetryInterval)
-
-          blacklist(sender(), blacklistDuration)
-          scheduleStartFastSync(startRetryInterval)
-          context become idle
-=======
           startRegularSync()
->>>>>>> fcf00ef2
       }
 
     case FastSyncDone =>
@@ -206,184 +93,8 @@
     handshakedPeers -= peer
   }
 
-<<<<<<< HEAD
-  class SyncingHandler(initialSyncState: SyncState) {
-
-    private val blockHeadersHandlerName = "block-headers-request-handler"
-
-    private var mptNodesQueue: Seq[HashType] = initialSyncState.mptNodesQueue
-    private var nonMptNodesQueue: Seq[HashType] = initialSyncState.nonMptNodesQueue
-    private var blockBodiesQueue: Seq[ByteString] = initialSyncState.blockBodiesQueue
-    private var receiptsQueue: Seq[ByteString] = initialSyncState.receiptsQueue
-    private var downloadedNodesCount: Int = initialSyncState.downloadedNodesCount
-    private var bestBlockHeaderNumber: BigInt = initialSyncState.bestBlockHeaderNumber
-
-    private var assignedHandlers: Map[ActorRef, ActorRef] = Map.empty
-
-    private val syncStateStorageActor= context.actorOf(Props[FastSyncStateActor], "state-storage")
-
-    syncStateStorageActor ! fastSyncStateStorage
-
-    private val syncStatePersistCancellable =
-      scheduler.schedule(persistStateSnapshotInterval, persistStateSnapshotInterval) {
-        syncStateStorageActor ! SyncState(
-          initialSyncState.targetBlock,
-          mptNodesQueue,
-          nonMptNodesQueue,
-          blockBodiesQueue,
-          receiptsQueue,
-          downloadedNodesCount,
-          bestBlockHeaderNumber)
-      }
-
-    def receive: Receive = handlePeerUpdates orElse {
-      case EnqueueNodes(hashes) =>
-        hashes.foreach {
-          case h: EvmCodeHash => nonMptNodesQueue = h +: nonMptNodesQueue
-          case h: StorageRootHash => nonMptNodesQueue = h +: nonMptNodesQueue
-          case h: StateMptNodeHash => mptNodesQueue = h +: mptNodesQueue
-          case h: ContractStorageMptNodeHash => mptNodesQueue = h +: mptNodesQueue
-        }
-
-      case EnqueueBlockBodies(hashes) =>
-        blockBodiesQueue ++= hashes
-
-      case EnqueueReceipts(hashes) =>
-        receiptsQueue ++= hashes
-
-      case UpdateDownloadedNodesCount(num) =>
-        downloadedNodesCount += num
-
-      case UpdateBestBlockHeaderNumber(num) =>
-        bestBlockHeaderNumber = num
-
-      case ProcessSyncing =>
-        processSyncing()
-
-      case FastSyncRequestHandler.Done =>
-        context unwatch sender()
-        assignedHandlers -= sender()
-        processSyncing()
-
-      case Terminated(ref) if assignedHandlers.contains(ref) =>
-        context unwatch ref
-        assignedHandlers -= ref
-
-      case PrintStatus =>
-        val totalNodesCount = downloadedNodesCount + mptNodesQueue.size + nonMptNodesQueue.size
-        log.info(
-          s"""|Block: ${appStateStorage.getBestBlockNumber()}/${initialSyncState.targetBlock.number}.
-              |Peers: ${assignedHandlers.size}/${handshakedPeers.size} (${blacklistedPeers.size} blacklisted).
-              |State: $downloadedNodesCount/$totalNodesCount known nodes.""".stripMargin.replace("\n", " "))
-    }
-
-    def processSyncing(): Unit = {
-      if (fullySynced) {
-        finishFastSync()
-        startRegularSync()
-      } else {
-        if (anythingQueued || bestBlockHeaderNumber < initialSyncState.targetBlock.number) processQueues()
-        else log.info("No more items to request, waiting for {} responses", assignedHandlers.size)
-      }
-    }
-
-    def finishFastSync(): Unit = {
-      syncStatePersistCancellable.cancel()
-      syncStateStorageActor ! PoisonPill
-
-      fastSyncStateStorage.purge()
-      appStateStorage.fastSyncDone()
-      log.info("Fast sync finished")
-    }
-
-    private def startRegularSync() = {
-      context become idle
-      self ! StartRegularSync
-    }
-
-    def processQueues(): Unit = {
-      if (unassignedPeers.isEmpty) {
-        if (assignedHandlers.nonEmpty) {
-          log.warning("There are no available peers, waiting for responses")
-        } else {
-          log.warning("There are no peers to download from, scheduling a retry in {}", syncRetryInterval)
-          scheduler.scheduleOnce(syncRetryInterval, self, ProcessSyncing)
-        }
-      } else {
-        unassignedPeers
-          .take(maxConcurrentRequests - assignedHandlers.size)
-          .foreach(assignWork)
-      }
-    }
-
-    def assignWork(peer: ActorRef): Unit = {
-      if (receiptsQueue.nonEmpty) {
-        requestReceipts(peer)
-      } else if (blockBodiesQueue.nonEmpty) {
-        requestBlockBodies(peer)
-      } else if (context.child(blockHeadersHandlerName).isEmpty &&
-        initialSyncState.targetBlock.number > bestBlockHeaderNumber) {
-        requestBlockHeaders(peer)
-      } else if (nonMptNodesQueue.nonEmpty || mptNodesQueue.nonEmpty) {
-        requestNodes(peer)
-      }
-    }
-
-    def requestReceipts(peer: ActorRef): Unit = {
-      val (receiptsToGet, remainingReceipts) = receiptsQueue.splitAt(receiptsPerRequest)
-      val handler = context.actorOf(FastSyncReceiptsRequestHandler.props(
-        peer, receiptsToGet, appStateStorage, blockchain))
-      context watch handler
-      assignedHandlers += (handler -> peer)
-      receiptsQueue = remainingReceipts
-    }
-
-    def requestBlockBodies(peer: ActorRef): Unit = {
-      val (blockBodiesToGet, remainingBlockBodies) = blockBodiesQueue.splitAt(blockBodiesPerRequest)
-      val handler = context.actorOf(FastSyncBlockBodiesRequestHandler.props(
-        peer, blockBodiesToGet, appStateStorage, blockchain))
-      context watch handler
-      assignedHandlers += (handler -> peer)
-      blockBodiesQueue = remainingBlockBodies
-    }
-
-    def requestBlockHeaders(peer: ActorRef): Unit = {
-      val handler = context.actorOf(FastSyncBlockHeadersRequestHandler.props(
-        peer, bestBlockHeaderNumber + 1, blockHeadersPerRequest, blockchain), blockHeadersHandlerName)
-      context watch handler
-      assignedHandlers += (handler -> peer)
-    }
-
-    def requestNodes(peer: ActorRef): Unit = {
-      val (nonMptNodesToGet, remainingNonMptNodes) = nonMptNodesQueue.splitAt(nodesPerRequest)
-      val (mptNodesToGet, remainingMptNodes) = mptNodesQueue.splitAt(nodesPerRequest - nonMptNodesToGet.size)
-      val nodesToGet = nonMptNodesToGet ++ mptNodesToGet
-      val handler = context.actorOf(FastSyncNodesRequestHandler.props(peer, nodesToGet, blockchain, mptNodeStorage))
-      context watch handler
-      assignedHandlers += (handler -> peer)
-      nonMptNodesQueue = remainingNonMptNodes
-      mptNodesQueue = remainingMptNodes
-    }
-
-    def unassignedPeers: Set[ActorRef] = peersToDownloadFrom.keySet diff assignedHandlers.values.toSet
-
-    def anythingQueued: Boolean =
-      nonMptNodesQueue.nonEmpty ||
-      mptNodesQueue.nonEmpty ||
-      blockBodiesQueue.nonEmpty ||
-      receiptsQueue.nonEmpty
-
-    def fullySynced: Boolean = {
-      bestBlockHeaderNumber >= initialSyncState.targetBlock.number &&
-      !anythingQueued &&
-      assignedHandlers.isEmpty
-    }
-  }
-
-=======
   def peersToDownloadFrom: Map[ActorRef, PeerStatus.Handshaked] =
     handshakedPeers.filterNot { case (p, s) => isBlacklisted(p) }
->>>>>>> fcf00ef2
 }
 
 object SyncController {
@@ -394,18 +105,6 @@
             syncStateStorage: FastSyncStateStorage,
             blockValidator: (BlockHeader, BlockBody) => Either[BlockError, Block]):
   Props = Props(new SyncController(peerManager, appStateStorage, blockchain, mptNodeStorage, syncStateStorage, blockValidator))
-<<<<<<< HEAD
-
-  case class SyncState(
-      targetBlock: BlockHeader,
-      mptNodesQueue: Seq[HashType] = Nil,
-      nonMptNodesQueue: Seq[HashType] = Nil,
-      blockBodiesQueue: Seq[ByteString] = Nil,
-      receiptsQueue: Seq[ByteString] = Nil,
-      downloadedNodesCount: Int = 0,
-      bestBlockHeaderNumber: BigInt = 0)
-=======
->>>>>>> fcf00ef2
 
   case class BlockHeadersToResolve(peer: ActorRef, headers: Seq[BlockHeader])
 
