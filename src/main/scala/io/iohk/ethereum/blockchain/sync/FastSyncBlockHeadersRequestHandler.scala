--- conflicted
+++ resolved
@@ -2,27 +2,16 @@
 
 import akka.actor.{ActorRef, Props, Scheduler}
 import akka.agent.Agent
-<<<<<<< HEAD
-import akka.util.ByteString
-import io.iohk.ethereum.db.storage.{BlockHeadersStorage, TotalDifficultyStorage}
-=======
 import io.iohk.ethereum.domain.Blockchain
->>>>>>> 6001bf35
 import io.iohk.ethereum.network.p2p.messages.PV62.{BlockHeaders, GetBlockHeaders}
 import io.iohk.ethereum.utils.{BlockchainStatus, NodeStatus}
-import org.spongycastle.util.encoders.Hex
 
 class FastSyncBlockHeadersRequestHandler(
     peer: ActorRef,
     block: BigInt,
     maxHeaders: Int,
     nodeStatusHolder: Agent[NodeStatus],
-<<<<<<< HEAD
-    blockHeadersStorage: BlockHeadersStorage,
-    totalDifficultyStorage: TotalDifficultyStorage)(implicit scheduler: Scheduler)
-=======
     blockchain: Blockchain)(implicit scheduler: Scheduler)
->>>>>>> 6001bf35
   extends FastSyncRequestHandler[GetBlockHeaders, BlockHeaders](peer) {
 
   override val requestMsg = GetBlockHeaders(Left(block), maxHeaders, 0, reverse = false)
@@ -31,32 +20,21 @@
   override def handleResponseMsg(blockHeaders: BlockHeaders): Unit = {
     val blockHashes = blockHeaders.headers.map(_.hash)
 
-<<<<<<< HEAD
-    val (blockHashesObtained, blockHeadersObtained) = (blockHashes zip blockHeaders.headers).takeWhile{ case (hash, header) =>
-      val parentTotalDifficulty = totalDifficultyStorage.get(header.parentHash)
-      parentTotalDifficulty.foreach{ parentTD =>
-        blockHeadersStorage.put(hash, header)
-        totalDifficultyStorage.put(hash, parentTD + header.difficulty)
-      }
-      parentTotalDifficulty.isDefined
-    }.unzip
-=======
     blockHeaders.headers.foreach(blockchain.save)
->>>>>>> 6001bf35
 
-    blockHeadersObtained.lastOption foreach { lastHeader =>
+    blockHeaders.headers.lastOption foreach { lastHeader =>
       nodeStatusHolder.send(_.copy(
         blockchainStatus = BlockchainStatus(lastHeader.difficulty, lastHeader.hash, lastHeader.number)))
     }
 
-    if (blockHashesObtained.nonEmpty) {
-      fastSyncController ! FastSyncController.EnqueueBlockBodies(blockHashesObtained)
-      fastSyncController ! FastSyncController.EnqueueReceipts(blockHashesObtained)
+    if (blockHashes.nonEmpty) {
+      fastSyncController ! FastSyncController.EnqueueBlockBodies(blockHashes)
+      fastSyncController ! FastSyncController.EnqueueReceipts(blockHashes)
+    } else {
+      fastSyncController ! BlacklistSupport.BlacklistPeer(peer)
     }
 
-    if (blockHashesObtained.length != blockHashes.length) fastSyncController ! BlacklistSupport.BlacklistPeer(peer)
-
-    log.info("Received {} block headers in {} ms", blockHashesObtained.size, timeTakenSoFar())
+    log.info("Received {} block headers in {} ms", blockHeaders.headers.size, timeTakenSoFar())
     cleanupAndStop()
   }
 
@@ -73,14 +51,7 @@
 
 object FastSyncBlockHeadersRequestHandler {
   def props(peer: ActorRef, block: BigInt, maxHeaders: Int,
-<<<<<<< HEAD
-            nodeStatusHolder: Agent[NodeStatus], blockHeadersStorage: BlockHeadersStorage,
-            totalDifficultyStorage: TotalDifficultyStorage)
-           (implicit scheduler: Scheduler): Props =
-    Props(new FastSyncBlockHeadersRequestHandler(peer, block, maxHeaders, nodeStatusHolder, blockHeadersStorage, totalDifficultyStorage))
-=======
             nodeStatusHolder: Agent[NodeStatus], blockchain: Blockchain)
            (implicit scheduler: Scheduler): Props =
     Props(new FastSyncBlockHeadersRequestHandler(peer, block, maxHeaders, nodeStatusHolder, blockchain))
->>>>>>> 6001bf35
 }