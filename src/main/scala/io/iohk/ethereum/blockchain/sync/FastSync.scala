--- conflicted
+++ resolved
@@ -470,15 +470,10 @@
       val (nonMptNodesToGet, remainingNonMptNodes) = nonMptNodesQueue.splitAt(nodesPerRequest)
       val (mptNodesToGet, remainingMptNodes) = mptNodesQueue.splitAt(nodesPerRequest - nonMptNodesToGet.size)
       val nodesToGet = nonMptNodesToGet ++ mptNodesToGet
-<<<<<<< HEAD
       val saveNodeFn = (nodeHash: NodeHash, nodeEncoded: NodeEncoded) =>
         blockchain.saveNode(nodeHash, nodeEncoded, initialSyncState.targetBlock.number)
-      val handler = context.actorOf(FastSyncNodesRequestHandler.props(peer, etcPeerManager, peerEventBus, nodesToGet,
-        blockchain, saveNodeFn))
-=======
-      val handler = context.actorOf(FastSyncNodesRequestHandler.props(peer, peerResponseTimeout, etcPeerManager, peerEventBus, nodesToGet, blockchain,
-        blockchainStorages.nodesKeyValueStorageFor(Some(initialSyncState.targetBlock.number))))
->>>>>>> 79888d74
+      val handler = context.actorOf(FastSyncNodesRequestHandler.props(peer, peerResponseTimeout, etcPeerManager,
+        peerEventBus, nodesToGet, blockchain, saveNodeFn))
       context watch handler
       assignedHandlers += (handler -> peer)
       peerRequestsTime += (peer -> Instant.now())
