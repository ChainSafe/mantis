--- conflicted
+++ resolved
@@ -66,9 +66,6 @@
   val BodyNamespace: IndexedSeq[Byte] = IndexedSeq[Byte]('b'.toByte)
   val NodeNamespace: IndexedSeq[Byte] = IndexedSeq[Byte]('n'.toByte)
   val CodeNamespace: IndexedSeq[Byte] = IndexedSeq[Byte]('c'.toByte)
-<<<<<<< HEAD
   val TotalDifficultyNamespace: IndexedSeq[Byte] = IndexedSeq[Byte]('t'.toByte)
-=======
   val HeightsNamespace: IndexedSeq[Byte] = IndexedSeq[Byte]('i'.toByte)
->>>>>>> 6001bf35
 }