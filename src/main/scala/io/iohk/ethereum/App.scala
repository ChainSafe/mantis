--- conflicted
+++ resolved
@@ -1,20 +1,12 @@
 package io.iohk.ethereum
 
-<<<<<<< HEAD
-import java.net.URI
-=======
 import scala.concurrent.ExecutionContext.Implicits.global
->>>>>>> 9aa94211
 
 import akka.actor.ActorSystem
 import akka.agent._
-import akka.util.ByteString
 import io.iohk.ethereum.crypto._
-import io.iohk.ethereum.network.{PeerManagerActor, ServerActor}
-import io.iohk.ethereum.utils.{BlockchainStatus, Config, NodeStatus, ServerStatus}
-import org.spongycastle.util.encoders.Hex
-
-import scala.concurrent.ExecutionContext.Implicits.global
+import io.iohk.ethereum.network.{ServerActor, PeerManagerActor}
+import io.iohk.ethereum.utils.{BlockchainStatus, ServerStatus, NodeStatus, Config}
 
 object App {
 
@@ -37,17 +29,6 @@
     val server = actorSystem.actorOf(ServerActor.props(nodeStatusHolder, peerManager), "server")
 
     server ! ServerActor.StartServer(NetworkConfig.Server.listenAddress)
-<<<<<<< HEAD
-
-    val bootstrapNodes = NetworkConfig.Discovery.bootstrapNodes.map(new URI(_))
-    bootstrapNodes.foreach { node =>
-      peerManager ! PeerManagerActor.ConnectToPeer(node)
-      //TODO change to CLI command?
-      Thread.sleep(2 * 1000)
-      peerManager ! PeerManagerActor.StartFastDownload(node, ByteString(Hex.decode("9efb9e4dcacefad70fb5717e14010b7981c5d4dc43b5d72b0f9061a1ff9d9bfa")))
-    }
-=======
->>>>>>> 9aa94211
   }
 
 }