--- conflicted
+++ resolved
@@ -32,6 +32,9 @@
 
       byzantium-block-number = "4370000"
 
+      # todo change
+      constantinople-block-number = "1000000000000000000"
+
       difficulty-bomb-pause-block-number = "3000000"
 
       difficulty-bomb-continue-block-number = "5000000"
@@ -56,15 +59,8 @@
         # The hash of the accepted DAO fork block
         fork-block-hash = "94365e3a8c0b35089c1d1195081fe7489b528a84b22199c916180db8b28ade7f"
 
-<<<<<<< HEAD
         # Extra data to be put in fork block headers
         block-extra-data = null
-=======
-    # todo change
-    constantinople-block-number = "1000000000000000000"
-
-    difficulty-bomb-pause-block-number = "3000000"
->>>>>>> 8e13be62
 
         # number of blocks to place extra data after fork
         block-extra-data-range = 10
