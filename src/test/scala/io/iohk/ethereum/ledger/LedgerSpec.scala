package io.iohk.ethereum.ledger


import akka.util.ByteString
import akka.util.ByteString.{empty => bEmpty}
import io.iohk.ethereum.Mocks.MockVM
import io.iohk.ethereum.blockchain.sync.EphemBlockchainTestSetup
import io.iohk.ethereum.crypto._
import io.iohk.ethereum.domain._
import io.iohk.ethereum.ledger.BlockExecutionError.{ValidationAfterExecError, ValidationBeforeExecError}
import io.iohk.ethereum.ledger.Ledger.{BlockResult, PC, PR}
import io.iohk.ethereum.network.p2p.messages.PV62.BlockBody
import io.iohk.ethereum.nodebuilder.SecureRandomBuilder
import io.iohk.ethereum.rlp.RLPImplicitConversions._
import io.iohk.ethereum.rlp.RLPImplicits._
import io.iohk.ethereum.rlp.RLPList
import io.iohk.ethereum.utils.Config.SyncConfig
import io.iohk.ethereum.utils.{BlockchainConfig, Config, DaoForkConfig, MonetaryPolicyConfig}
import io.iohk.ethereum.validators.BlockValidator.{BlockTransactionsHashError, BlockValid}
import io.iohk.ethereum.validators.SignedTransactionError.TransactionSignatureError
import io.iohk.ethereum.validators._
import io.iohk.ethereum.vm._
import io.iohk.ethereum.{Fixtures, Mocks, rlp}
import org.scalamock.scalatest.MockFactory
import org.scalatest.prop.PropertyChecks
import org.scalatest.{FlatSpec, Matchers}
import org.spongycastle.crypto.AsymmetricCipherKeyPair
import org.spongycastle.crypto.params.ECPublicKeyParameters
import org.spongycastle.util.encoders.Hex

// scalastyle:off file.size.limit
class LedgerSpec extends FlatSpec with PropertyChecks with Matchers with MockFactory {

  val blockchainConfig = BlockchainConfig(Config.config)
  val syncConfig = SyncConfig(Config.config)

  def createResult(context: PC,
                   gasUsed: BigInt,
                   gasLimit: BigInt,
                   gasRefund: BigInt,
                   error: Option[ProgramError] = None,
                   returnData: ByteString = bEmpty,
                   logs: Seq[TxLogEntry] = Nil,
                   addressesToDelete: Set[Address] = Set.empty): PR =
    ProgramResult(
      returnData = returnData,
      gasRemaining = gasLimit - gasUsed,
      world = context.world,
      addressesToDelete = addressesToDelete,
      logs = logs,
      internalTxs = Nil,
      gasRefund = gasRefund,
      error = error
    )

  sealed trait Changes
  case class UpdateBalance(amount: UInt256) extends Changes
  case object IncreaseNonce extends Changes
  case object DeleteAccount extends Changes

  def applyChanges(stateRootHash: ByteString, blockchainStorages: BlockchainStorages, changes: Seq[(Address, Changes)]): ByteString = {
    val initialWorld = BlockchainImpl(blockchainStorages).getWorldStateProxy(-1, UInt256.Zero, Some(stateRootHash))
    val newWorld = changes.foldLeft[InMemoryWorldStateProxy](initialWorld){ case (recWorld, (address, change)) =>
        change match {
          case UpdateBalance(balanceIncrease) =>
            val accountWithBalanceIncrease = recWorld.getAccount(address).getOrElse(Account.empty()).increaseBalance(balanceIncrease)
            recWorld.saveAccount(address, accountWithBalanceIncrease)
          case IncreaseNonce =>
            val accountWithNonceIncrease = recWorld.getAccount(address).getOrElse(Account.empty()).increaseNonce()
            recWorld.saveAccount(address, accountWithNonceIncrease)
          case DeleteAccount =>
            recWorld.deleteAccount(address)
        }
    }
    InMemoryWorldStateProxy.persistState(newWorld).stateRootHash
  }

  "Ledger" should "correctly calculate the total gas refund to be returned to the sender and paying for gas to the miner" in new TestSetup {

    val table = Table[BigInt, BigInt, Option[ProgramError], BigInt](
      ("execGasUsed", "refundsFromVM", "maybeError", "gasUsed"),
      (25000, 20000, None, 25000 - 12500),
      (25000, 10000, None, 25000 - 10000),
      (125000, 10000, Some(OutOfGas), defaultGasLimit),
      (125000, 100000, Some(OutOfGas), defaultGasLimit)
    )

    forAll(table) { (execGasUsed, gasRefundFromVM, error, gasUsed) =>

      val balanceDelta = UInt256(gasUsed * defaultGasPrice)

      val tx = defaultTx.copy(gasPrice = defaultGasPrice, gasLimit = defaultGasLimit)

      val stx = SignedTransaction.sign(tx, originKeyPair, Some(blockchainConfig.chainId))

      val header = defaultBlockHeader.copy(beneficiary = minerAddress.bytes)

      val mockVM = new MockVM(c => createResult(
        context = c,
        gasUsed = execGasUsed,
        gasLimit = defaultGasLimit,
        gasRefund = gasRefundFromVM,
        error = error
      ))
      val ledger = new LedgerImpl(mockVM, blockchain, blockchainConfig, syncConfig, Mocks.MockValidatorsAlwaysSucceed)

      val execResult = ledger.executeTransaction(stx, header, worldWithMinerAndOriginAccounts)
      val postTxWorld = execResult.worldState

      execResult.gasUsed shouldEqual gasUsed
      postTxWorld.getBalance(originAddress) shouldEqual (initialOriginBalance - balanceDelta)
      postTxWorld.getBalance(minerAddress) shouldEqual (initialMinerBalance + balanceDelta)
    }
  }

  it should "correctly change the nonce when executing a tx that results in contract creation" in new TestSetup {

    val tx = defaultTx.copy(gasPrice = defaultGasPrice, gasLimit = defaultGasLimit, receivingAddress = None, payload = ByteString.empty)

    val stx = SignedTransaction.sign(tx, originKeyPair, Some(blockchainConfig.chainId))

    val header = defaultBlockHeader.copy(beneficiary = minerAddress.bytes)

    val ledger = new LedgerImpl(new MockVM(), blockchain, blockchainConfig, syncConfig, Mocks.MockValidatorsAlwaysSucceed)

    val postTxWorld = ledger.executeTransaction(stx, header, worldWithMinerAndOriginAccounts).worldState

    postTxWorld.getGuaranteedAccount(originAddress).nonce shouldBe (initialOriginNonce + 1)
  }

  it should "correctly change the nonce when executing a tx that results in a message call" in new TestSetup {

    val tx = defaultTx.copy(
      gasPrice = defaultGasPrice, gasLimit = defaultGasLimit,
      receivingAddress = Some(originAddress), payload = ByteString.empty
    )

    val stx = SignedTransaction.sign(tx, originKeyPair, Some(blockchainConfig.chainId))

    val header = defaultBlockHeader.copy(beneficiary = minerAddress.bytes)

    val ledger = new LedgerImpl(new MockVM(), blockchain, blockchainConfig, syncConfig, Mocks.MockValidatorsAlwaysSucceed)

    val postTxWorld = ledger.executeTransaction(stx, header, worldWithMinerAndOriginAccounts).worldState

    postTxWorld.getGuaranteedAccount(originAddress).nonce shouldBe (initialOriginNonce + 1)
  }

  it should "correctly run executeBlockTransactions for a block without txs" in new BlockchainSetup {

    val block = Block(validBlockHeader, validBlockBodyWithNoTxs)

    val ledger = new LedgerImpl(
      new MockVM(c => createResult(context = c, gasUsed = defaultGasLimit, gasLimit = defaultGasLimit, gasRefund = 0)),
      blockchain,
      blockchainConfig,
      syncConfig,
      Mocks.MockValidatorsAlwaysSucceed
    )

    val txsExecResult = ledger.executeBlockTransactions(block)

    assert(txsExecResult.isRight)
    val BlockResult(resultingWorldState, resultingGasUsed, resultingReceipts) = txsExecResult.right.get
    resultingGasUsed shouldBe 0
    resultingReceipts shouldBe Nil
    InMemoryWorldStateProxy.persistState(resultingWorldState).stateRootHash shouldBe validBlockHeader.stateRoot
  }

  it should "correctly run executeBlockTransactions for a block with one tx (that produces no errors)" in new BlockchainSetup {

    val table = Table[BigInt, Seq[TxLogEntry], Set[Address], Boolean](
      ("gasLimit/gasUsed", "logs", "addressesToDelete", "txValidAccordingToValidators"),
      (defaultGasLimit, Nil, Set.empty, true),
      (defaultGasLimit / 2, Nil, defaultAddressesToDelete, true),
      (2 * defaultGasLimit, defaultLogs, Set.empty, true),
      (defaultGasLimit, defaultLogs, defaultAddressesToDelete, true),
      (defaultGasLimit, defaultLogs, defaultAddressesToDelete, false)
    )

    forAll(table) { (gasLimit, logs, addressesToDelete, txValidAccordingToValidators) =>

      val tx = validTx.copy(gasLimit = gasLimit)
      val stx = SignedTransaction.sign(tx, originKeyPair, Some(blockchainConfig.chainId))

      val blockHeader: BlockHeader = validBlockHeader.copy(gasLimit = gasLimit)
      val blockBodyWithTxs: BlockBody = validBlockBodyWithNoTxs.copy(transactionList = Seq(stx))
      val block = Block(blockHeader, blockBodyWithTxs)

      val validators =
        if (txValidAccordingToValidators) Mocks.MockValidatorsAlwaysSucceed
        else Mocks.MockValidatorsAlwaysFail

      val ledger = new LedgerImpl(new MockVM(c => createResult(
        context = c,
        gasUsed = UInt256(gasLimit),
        gasLimit = UInt256(gasLimit),
        gasRefund = UInt256.Zero,
        logs = logs,
        addressesToDelete = addressesToDelete
      )), blockchain, blockchainConfig, syncConfig, validators)

      val txsExecResult = ledger.executeBlockTransactions(block)

      txsExecResult.isRight shouldBe txValidAccordingToValidators
      if(txsExecResult.isRight){
        val BlockResult(resultingWorldState, resultingGasUsed, resultingReceipts) = txsExecResult.right.get

        //Check valid world
        val minerPaymentForTxs = UInt256(stx.tx.gasLimit * stx.tx.gasPrice)
        val changes = Seq(
          originAddress -> IncreaseNonce,
          originAddress -> UpdateBalance(-minerPaymentForTxs),          //Origin payment for tx execution and nonce increase
          minerAddress -> UpdateBalance(minerPaymentForTxs),            //Miner reward for tx execution
          originAddress -> UpdateBalance(-UInt256(stx.tx.value)),       //Discount tx.value from originAddress
          receiverAddress -> UpdateBalance(UInt256(stx.tx.value))       //Increase tx.value to recevierAddress
        ) ++ addressesToDelete.map(address => address -> DeleteAccount) //Delete all accounts to be deleted
        val expectedStateRoot = applyChanges(validBlockParentHeader.stateRoot, blockchainStorages, changes)
        expectedStateRoot shouldBe InMemoryWorldStateProxy.persistState(resultingWorldState).stateRootHash

        //Check valid gasUsed
        resultingGasUsed shouldBe stx.tx.gasLimit

        //Check valid receipts
        resultingReceipts.size shouldBe 1
        val Receipt(rootHashReceipt, gasUsedReceipt, logsBloomFilterReceipt, logsReceipt) = resultingReceipts.head
        rootHashReceipt shouldBe expectedStateRoot
        gasUsedReceipt shouldBe resultingGasUsed
        logsBloomFilterReceipt shouldBe BloomFilter.create(logs)
        logsReceipt shouldBe logs
      }

    }
  }

  it should "correctly run executeBlockTransactions for a block with one tx (that produces OutOfGas)" in new BlockchainSetup {

    val blockBodyWithTxs: BlockBody = validBlockBodyWithNoTxs.copy(transactionList = Seq(validStxSignedByOrigin))
    val block = Block(validBlockHeader, blockBodyWithTxs)

    val ledger = new LedgerImpl(new MockVM(c => createResult(
      context = c,
      gasUsed = UInt256(defaultGasLimit),
      gasLimit = UInt256(defaultGasLimit),
      gasRefund = UInt256.Zero,
      logs = defaultLogs,
      addressesToDelete = defaultAddressesToDelete,
      error = Some(OutOfGas)
    )), blockchain, blockchainConfig, syncConfig, Mocks.MockValidatorsAlwaysSucceed)

    val txsExecResult = ledger.executeBlockTransactions(block)

    assert(txsExecResult.isRight)
    val BlockResult(resultingWorldState, resultingGasUsed, resultingReceipts) = txsExecResult.right.get

    //Check valid world
    val minerPaymentForTxs = UInt256(validStxSignedByOrigin.tx.gasLimit * validStxSignedByOrigin.tx.gasPrice)
    val changes = Seq(
      originAddress -> IncreaseNonce,
      originAddress -> UpdateBalance(-minerPaymentForTxs),  //Origin payment for tx execution and nonce increase
      minerAddress -> UpdateBalance(minerPaymentForTxs)     //Miner reward for tx execution
    )
    val expectedStateRoot = applyChanges(validBlockParentHeader.stateRoot, blockchainStorages, changes)
    expectedStateRoot shouldBe InMemoryWorldStateProxy.persistState(resultingWorldState).stateRootHash

    //Check valid gasUsed
    resultingGasUsed shouldBe validStxSignedByOrigin.tx.gasLimit

    //Check valid receipts
    resultingReceipts.size shouldBe 1
    val Receipt(rootHashReceipt, gasUsedReceipt, logsBloomFilterReceipt, logsReceipt) = resultingReceipts.head
    rootHashReceipt shouldBe expectedStateRoot
    gasUsedReceipt shouldBe resultingGasUsed
    logsBloomFilterReceipt shouldBe BloomFilter.create(Nil)
    logsReceipt shouldBe Nil

  }

  it should "correctly run executeBlock for a valid block without txs" in new BlockchainSetup {

    val table = Table[Int, BigInt](
      ("ommersSize", "ommersBlockDifference"),
      (0, 0),
      (2, 5),
      (1, 3)
    )

    forAll(table){ (ommersSize, ommersBlockDifference) =>

      val ledger = new LedgerImpl(new MockVM(c => createResult(
        context = c,
        gasUsed = UInt256(defaultGasLimit),
        gasLimit = UInt256(defaultGasLimit),
        gasRefund = UInt256.Zero,
        logs = defaultLogs,
        addressesToDelete = defaultAddressesToDelete,
        error = Some(OutOfGas)
      )), blockchain, blockchainConfig, syncConfig, Mocks.MockValidatorsAlwaysSucceed)

      val ommersAddresses = (0 until ommersSize).map(i => Address(i.toByte +: Hex.decode("10")))

      val blockReward = ledger.blockRewardCalculator.calcBlockMinerReward(validBlockHeader.number, ommersSize)


      val changes = Seq(
        minerAddress -> UpdateBalance(UInt256(blockReward))
      ) ++ ommersAddresses.map { ommerAddress =>
        val ommerReward = ledger.blockRewardCalculator.calcOmmerMinerReward(validBlockHeader.number, validBlockHeader.number - ommersBlockDifference)
        ommerAddress -> UpdateBalance(UInt256(ommerReward))
      }

      val expectedStateRoot = applyChanges(validBlockParentHeader.stateRoot, blockchainStorages, changes)

      val blockHeader: BlockHeader = validBlockHeader.copy(stateRoot = expectedStateRoot)
      val blockBodyWithOmmers = validBlockBodyWithNoTxs.copy(
        uncleNodesList = ommersAddresses.map(ommerAddress =>
          defaultBlockHeader.copy(number = blockHeader.number - ommersBlockDifference, beneficiary = ommerAddress.bytes)
        )
      )
      val block = Block(blockHeader, blockBodyWithOmmers)


      val blockExecResult = ledger.executeBlock(block)
      assert(blockExecResult.isRight)
    }
  }

  it should "fail to run executeBlock if a block is invalid before executing it" in new BlockchainSetup {
    object validatorsOnlyFailsBlockValidator extends Mocks.MockValidatorsAlwaysSucceed {
      override val blockValidator = Mocks.MockValidatorsAlwaysFail.blockValidator
    }

    object validatorsOnlyFailsBlockHeaderValidator extends Mocks.MockValidatorsAlwaysSucceed {
      override val blockHeaderValidator = Mocks.MockValidatorsAlwaysFail.blockHeaderValidator
    }

    object validatorsOnlyFailsOmmersValidator extends Mocks.MockValidatorsAlwaysSucceed {
      override val ommersValidator = Mocks.MockValidatorsAlwaysFail.ommersValidator
    }

    val seqFailingValidators = Seq(validatorsOnlyFailsBlockHeaderValidator, validatorsOnlyFailsBlockValidator, validatorsOnlyFailsOmmersValidator)

    def createLedger(validators: Validators) = new LedgerImpl(new MockVM(c => createResult(
      context = c,
      gasUsed = UInt256(defaultGasLimit),
      gasLimit = UInt256(defaultGasLimit),
      gasRefund = UInt256.Zero,
      logs = defaultLogs,
      addressesToDelete = defaultAddressesToDelete,
      error = Some(OutOfGas)
    )), blockchain, blockchainConfig, syncConfig, validators)


    val blockReward = new BlockRewardCalculator(blockchainConfig.monetaryPolicyConfig)
      .calcBlockMinerReward(validBlockHeader.number, 0)

    val changes = Seq(
      minerAddress -> UpdateBalance(UInt256(blockReward)) //Paying miner for block processing
    )
    val expectedStateRoot = applyChanges(validBlockParentHeader.stateRoot, blockchainStorages, changes)
    val blockHeader: BlockHeader = validBlockHeader.copy(stateRoot = expectedStateRoot)
    val block = Block(blockHeader, validBlockBodyWithNoTxs)


    assert(seqFailingValidators.forall { validators =>
      val ledger = createLedger(validators)
      val blockExecResult = ledger.executeBlock(block)

      blockExecResult.left.forall {
        case e: ValidationBeforeExecError => true
        case _ => false
      }
    })
  }

  it should "fail to run executeBlock if a block is invalid after executing it" in new BlockchainSetup {

    object validatorsFailsBlockValidatorWithReceipts extends Mocks.MockValidatorsAlwaysSucceed {
      override val blockValidator = new BlockValidator {
        override def validateHeaderAndBody(blockHeader: BlockHeader, blockBody: BlockBody) = Right(BlockValid)
        override def validateBlockAndReceipts(blockHeader: BlockHeader, receipts: Seq[Receipt]) = Left(BlockTransactionsHashError)
      }
    }

    def createLedger(validators: Validators) = new LedgerImpl(new MockVM(c => createResult(
      context = c,
      gasUsed = UInt256(defaultGasLimit),
      gasLimit = UInt256(defaultGasLimit),
      gasRefund = UInt256.Zero,
      logs = defaultLogs,
      addressesToDelete = defaultAddressesToDelete,
      error = Some(OutOfGas)
    )), blockchain, blockchainConfig, syncConfig, validators)

    val blockReward = new BlockRewardCalculator(blockchainConfig.monetaryPolicyConfig)
      .calcBlockMinerReward(validBlockHeader.number, 0)

    val changes = Seq(minerAddress -> UpdateBalance(UInt256(blockReward))) //Paying miner for block processing
    val correctStateRoot: ByteString = applyChanges(validBlockParentHeader.stateRoot, blockchainStorages, changes)

    val correctGasUsed: BigInt = 0
    val incorrectStateRoot: ByteString = ((correctStateRoot.head + 1) & 0xFF).toByte +: correctStateRoot.tail
    val table = Table[ByteString, BigInt, Validators](
      ("stateRootHash", "cumulativeGasUsedBlock", "validators"),
      (correctStateRoot, correctGasUsed + 1, new Mocks.MockValidatorsAlwaysSucceed),
      (incorrectStateRoot, correctGasUsed, new Mocks.MockValidatorsAlwaysSucceed),
      (correctStateRoot, correctGasUsed, validatorsFailsBlockValidatorWithReceipts)
    )

    forAll(table){ (stateRootHash, cumulativeGasUsedBlock, validators) =>
      val ledger = createLedger(validators)

      val blockHeader: BlockHeader = validBlockHeader.copy(gasUsed = cumulativeGasUsedBlock, stateRoot = stateRootHash)
      val block = Block(blockHeader, validBlockBodyWithNoTxs)

      val blockExecResult = ledger.executeBlock(block)

      assert(blockExecResult match {
        case Left(_: ValidationAfterExecError) => true
        case _ => false
      })
    }
  }

  it should "correctly run a block with more than one tx" in new BlockchainSetup {
    val table = Table[Address, Address, Address, Address](
      ("origin1Address", "receiver1Address", "origin2Address", "receiver2Address"),
      (originAddress, minerAddress, receiverAddress, minerAddress),
      (originAddress, receiverAddress, receiverAddress, originAddress),
      (originAddress, receiverAddress, originAddress, minerAddress),
      (originAddress, originAddress, originAddress, originAddress)
    )

    forAll(table) { (origin1Address, receiver1Address, origin2Address, receiver2Address) =>

      def keyPair(address: Address): AsymmetricCipherKeyPair = if(address == originAddress) originKeyPair else receiverKeyPair

      val tx1 = validTx.copy(value = 100, receivingAddress = Some(receiver1Address), gasLimit = defaultGasLimit)
      val tx2 = validTx.copy(value = 50, receivingAddress = Some(receiver2Address), gasLimit = defaultGasLimit * 2,
        nonce = validTx.nonce + (if(origin1Address == origin2Address) 1 else 0)
      )
      val stx1 = SignedTransaction.sign(tx1, keyPair(origin1Address), Some(blockchainConfig.chainId))
      val stx2 = SignedTransaction.sign(tx2, keyPair(origin2Address), Some(blockchainConfig.chainId))

      val validBlockBodyWithTxs: BlockBody = validBlockBodyWithNoTxs.copy(transactionList = Seq(stx1, stx2))
      val block = Block(validBlockHeader, validBlockBodyWithTxs)

      val ledger = new LedgerImpl(new MockVM(c => createResult(
        context = c,
        gasUsed = UInt256(defaultGasLimit),
        gasLimit = UInt256(defaultGasLimit),
        gasRefund = UInt256.Zero
      )), blockchain, blockchainConfig, syncConfig, Mocks.MockValidatorsAlwaysSucceed)

      val txsExecResult = ledger.executeBlockTransactions(block)

      assert(txsExecResult.isRight)
      val BlockResult(resultingWorldState, resultingGasUsed, resultingReceipts) = txsExecResult.right.get

      //Check valid gasUsed
      resultingGasUsed shouldBe stx1.tx.gasLimit + stx2.tx.gasLimit

      //Check valid receipts
      resultingReceipts.size shouldBe 2
      val Seq(receipt1, receipt2) = resultingReceipts

      //Check receipt1
      val minerPaymentForTx1 = UInt256(stx1.tx.gasLimit * stx1.tx.gasPrice)
      val changesTx1 = Seq(
        origin1Address -> IncreaseNonce,
        origin1Address -> UpdateBalance(-minerPaymentForTx1),     //Origin payment for tx execution and nonce increase
        minerAddress -> UpdateBalance(minerPaymentForTx1),        //Miner reward for tx execution
        origin1Address -> UpdateBalance(-UInt256(stx1.tx.value)), //Discount tx.value from originAddress
        receiver1Address -> UpdateBalance(UInt256(stx1.tx.value)) //Increase tx.value to recevierAddress
      )
      val expectedStateRootTx1 = applyChanges(validBlockParentHeader.stateRoot, blockchainStorages, changesTx1)

      val Receipt(rootHashReceipt1, gasUsedReceipt1, logsBloomFilterReceipt1, logsReceipt1) = receipt1
      rootHashReceipt1 shouldBe expectedStateRootTx1
      gasUsedReceipt1 shouldBe stx1.tx.gasLimit
      logsBloomFilterReceipt1 shouldBe BloomFilter.create(Nil)
      logsReceipt1 shouldBe Nil

      //Check receipt2
      val minerPaymentForTx2 = UInt256(stx2.tx.gasLimit * stx2.tx.gasPrice)
      val changesTx2 = Seq(
        origin2Address -> IncreaseNonce,
        origin2Address -> UpdateBalance(-minerPaymentForTx2),     //Origin payment for tx execution and nonce increase
        minerAddress -> UpdateBalance(minerPaymentForTx2),        //Miner reward for tx execution
        origin2Address -> UpdateBalance(-UInt256(stx2.tx.value)), //Discount tx.value from originAddress
        receiver2Address -> UpdateBalance(UInt256(stx2.tx.value)) //Increase tx.value to recevierAddress
      )
      val expectedStateRootTx2 = applyChanges(expectedStateRootTx1, blockchainStorages, changesTx2)

      val Receipt(rootHashReceipt2, gasUsedReceipt2, logsBloomFilterReceipt2, logsReceipt2) = receipt2
      rootHashReceipt2 shouldBe expectedStateRootTx2
      gasUsedReceipt2 shouldBe (stx1.tx.gasLimit + stx2.tx.gasLimit)
      logsBloomFilterReceipt2 shouldBe BloomFilter.create(Nil)
      logsReceipt2 shouldBe Nil

      //Check world
      InMemoryWorldStateProxy.persistState(resultingWorldState).stateRootHash shouldBe expectedStateRootTx2

      val blockReward = ledger.blockRewardCalculator.calcBlockMinerReward(block.header.number, 0)
      val changes = Seq(
        minerAddress -> UpdateBalance(UInt256(blockReward))
      )
      val blockExpectedStateRoot = applyChanges(expectedStateRootTx2, blockchainStorages, changes)

      val blockWithCorrectStateAndGasUsed = block.copy(
        header = block.header.copy(stateRoot = blockExpectedStateRoot, gasUsed = gasUsedReceipt2)
      )
      assert(ledger.executeBlock(blockWithCorrectStateAndGasUsed).isRight)
    }
  }

  it should "allow to create an account and not run out of gas before Homestead" in new TestSetup {

    val tx = defaultTx.copy(gasPrice = defaultGasPrice, gasLimit = defaultGasLimit, receivingAddress = None, payload = ByteString.empty)

    val stx = SignedTransaction.sign(tx, originKeyPair, Some(blockchainConfig.chainId))

    val header = defaultBlockHeader.copy(beneficiary = minerAddress.bytes, number = blockchainConfig.homesteadBlockNumber - 1)

    val ledger = new LedgerImpl(new MockVM(c => createResult(
      context = c,
      gasUsed = defaultGasLimit,
      gasLimit = defaultGasLimit,
      gasRefund = 0,
      error = None, returnData = ByteString("contract code")
    )), blockchain, blockchainConfig, syncConfig, Mocks.MockValidatorsAlwaysSucceed)

    val txResult = ledger.executeTransaction(stx, header, worldWithMinerAndOriginAccounts)
    val postTxWorld = txResult.worldState

    val newContractAddress = {
      val hash = kec256(rlp.encode(RLPList(originAddress.bytes, initialOriginNonce)))
      Address(hash)
    }

    postTxWorld.accountExists(newContractAddress) shouldBe true
    postTxWorld.getCode(newContractAddress) shouldBe ByteString()
  }

  it should "run out of gas in contract creation after Homestead" in new TestSetup {

    val tx = defaultTx.copy(gasPrice = defaultGasPrice, gasLimit = defaultGasLimit, receivingAddress = None, payload = ByteString.empty)
    val stx = SignedTransaction.sign(tx, originKeyPair, Some(blockchainConfig.chainId))

    val header = defaultBlockHeader.copy(beneficiary = minerAddress.bytes, number = blockchainConfig.homesteadBlockNumber + 1)

    val ledger = new LedgerImpl(new MockVM(c => createResult(
      context = c,
      gasUsed = defaultGasLimit,
      gasLimit = defaultGasLimit,
      gasRefund = 0,
      error = None,
      returnData = ByteString("contract code")
    )), blockchain, blockchainConfig, syncConfig, Mocks.MockValidatorsAlwaysSucceed)

    val txResult = ledger.executeTransaction(stx, header, worldWithMinerAndOriginAccounts)
    val postTxWorld = txResult.worldState

    val newContractAddress = {
      val hash = kec256(rlp.encode(RLPList(originAddress.bytes, initialOriginNonce)))
      Address(hash)
    }

    postTxWorld.accountExists(newContractAddress) shouldBe false
    postTxWorld.getCode(newContractAddress) shouldBe ByteString()
  }

  it should "clear logs only if vm execution results in an error" in new TestSetup {

    val defaultsLogs = Seq(defaultLog)

    val table = Table[Option[ProgramError], Int](
      ("Execution Error", "Logs size"),
      (Some(InvalidOpCode(1)), 0),
      (Some(OutOfGas), 0),
      (Some(InvalidJump(23)), 0),
      (Some(StackOverflow), 0),
      (Some(StackUnderflow), 0),
      (None, defaultsLogs.size)
    )

    forAll(table) { (maybeError, logsSize) =>
      val initialOriginBalance: UInt256 = 1000000

      val initialOriginNonce = defaultTx.nonce

      val initialWorld = emptyWorld
        .saveAccount(originAddress, Account(nonce = UInt256(initialOriginNonce), balance = initialOriginBalance))

      val stx = SignedTransaction.sign(defaultTx, originKeyPair, Some(blockchainConfig.chainId))

      val mockVM = new MockVM(createResult(_, defaultGasLimit, defaultGasLimit, 0, maybeError, bEmpty, defaultsLogs))
      val ledger = new LedgerImpl(mockVM, blockchain, blockchainConfig, syncConfig, Mocks.MockValidatorsAlwaysSucceed)

      val txResult = ledger.executeTransaction(stx, defaultBlockHeader, initialWorld)

      txResult.logs.size shouldBe logsSize
    }
  }

  it should "correctly send the transaction input data whether it's a contract creation or not" in new TestSetup {

    val txPayload = ByteString("the payload")

    val table = Table[Option[Address], ByteString](
      ("Receiving Address", "Input Data"),
      (defaultTx.receivingAddress, txPayload),
      (None, ByteString.empty)
    )

    forAll(table) { (maybeReceivingAddress, inputData) =>

      val initialWorld = emptyWorld
        .saveAccount(originAddress, Account(nonce = UInt256(defaultTx.nonce), balance = UInt256.MaxValue))

      val mockVM = new MockVM((pc: Ledger.PC) => {
        pc.env.inputData shouldEqual inputData
        createResult(pc, defaultGasLimit, defaultGasLimit, 0, None, returnData = ByteString("contract code"))
      })
      val ledger = new LedgerImpl(mockVM, blockchain, blockchainConfig, syncConfig, Mocks.MockValidatorsAlwaysSucceed)

      val tx = defaultTx.copy(receivingAddress = maybeReceivingAddress, payload = txPayload)
      val stx = SignedTransaction.sign(tx, originKeyPair, Some(blockchainConfig.chainId))

      ledger.executeTransaction(stx, defaultBlockHeader, initialWorld)
    }
  }

  it should "should handle pre-existing and new destination accounts when processing a contract init transaction" in new TestSetup {

    val originAccount = Account(nonce = UInt256(0), balance = UInt256.MaxValue)
    val worldWithoutPreexistingAccount = emptyWorld.saveAccount(originAddress, originAccount)

    // In order to get contract address we need to increase the nonce as ledger will do within the first
    // steps of execution
    val contractAddress = worldWithoutPreexistingAccount
      .saveAccount(originAddress, originAccount.increaseNonce())
      .createAddress(originAddress)

    val preExistingAccount = Account(nonce = UInt256(defaultTx.nonce), balance = 1000)
    val worldWithPreexistingAccount = worldWithoutPreexistingAccount
      .saveAccount(contractAddress, preExistingAccount)

    val tx = defaultTx.copy(receivingAddress = None, value = 23)
    val stx = SignedTransaction.sign(tx, originKeyPair, Some(blockchainConfig.chainId))


    val table = Table[InMemoryWorldStateProxy, BigInt](
      ("Initial World", "Contract Account Balance"),
      (worldWithoutPreexistingAccount, tx.value),
      (worldWithPreexistingAccount, preExistingAccount.balance + tx.value)
    )

    forAll(table) { (initialWorld, contractAccountBalance) =>
      val mockVM = new MockVM((pc: Ledger.PC) => {
        pc.world.getGuaranteedAccount(contractAddress).balance shouldEqual contractAccountBalance
        createResult(pc, defaultGasLimit, defaultGasLimit, 0, None, returnData = ByteString("contract code"))
      })
      val ledger = new LedgerImpl(mockVM, blockchain, blockchainConfig, syncConfig, Mocks.MockValidatorsAlwaysSucceed)

      ledger.executeTransaction(stx, defaultBlockHeader, initialWorld)
    }
  }

  it should "create sender account if it does not exists" in new TestSetup {

    val inputData = ByteString("the payload")

    val newAccountKeyPair: AsymmetricCipherKeyPair = generateKeyPair(secureRandom)
    val newAccountAddress = Address(kec256(newAccountKeyPair.getPublic.asInstanceOf[ECPublicKeyParameters].getQ.getEncoded(false).tail))

    val mockVM = new MockVM((pc: Ledger.PC) => {
      pc.env.inputData shouldEqual ByteString.empty
      createResult(pc, defaultGasLimit, defaultGasLimit, 0, None, returnData = ByteString("contract code"))
    })
    val ledger = new LedgerImpl(mockVM, blockchain, blockchainConfig, syncConfig, Mocks.MockValidatorsAlwaysSucceed)

    val tx: Transaction = defaultTx.copy(gasPrice = 0, receivingAddress = None, payload = inputData)
    val stx: SignedTransaction = SignedTransaction.sign(tx, newAccountKeyPair, Some(blockchainConfig.chainId))

    val result: Either[BlockExecutionError.TxsExecutionError, BlockResult] = ledger.executeTransactions(
      Seq(stx),
      initialWorld,
      defaultBlockHeader)

    result shouldBe a[Right[_, BlockResult]]
    result.map(br => br.worldState.getAccount(newAccountAddress)) shouldBe Right(Some(Account(nonce = 1)))
  }

  it should "remember executed transaction in case of many failures in the middle" in new TestSetup {
    val newAccountKeyPair: AsymmetricCipherKeyPair = generateKeyPair(secureRandom)
    val newAccountAddress = Address(kec256(newAccountKeyPair.getPublic.asInstanceOf[ECPublicKeyParameters].getQ.getEncoded(false).tail))

    val mockVM = new MockVM((pc: Ledger.PC) => {
      createResult(pc, defaultGasLimit, defaultGasLimit, 0, None, returnData = ByteString.empty)
    })

    val validators = new Mocks.MockValidatorsAlwaysSucceed {
      override val signedTransactionValidator =
        (stx: SignedTransaction, _: Account, _: BlockHeader, _: UInt256, _: BigInt) => {
          if (stx.tx.receivingAddress == Some(Address(42))) {
            Right(SignedTransactionValid)
          } else {
            Left(TransactionSignatureError)
          }
        }
    }

    val ledger = new LedgerImpl(mockVM, blockchain, blockchainConfig, syncConfig, validators)

    val tx1: Transaction = defaultTx.copy(gasPrice = 42, receivingAddress = Some(Address(42)))
    val tx2: Transaction = defaultTx.copy(gasPrice = 43, receivingAddress = Some(Address(43)))
    val tx3: Transaction = defaultTx.copy(gasPrice = 43, receivingAddress = Some(Address(43)))
    val tx4: Transaction = defaultTx.copy(gasPrice = 42, receivingAddress = Some(Address(42)))
    val stx1: SignedTransaction = SignedTransaction.sign(tx1, newAccountKeyPair, Some(blockchainConfig.chainId))
    val stx2: SignedTransaction = SignedTransaction.sign(tx2, newAccountKeyPair, Some(blockchainConfig.chainId))
    val stx3: SignedTransaction = SignedTransaction.sign(tx3, newAccountKeyPair, Some(blockchainConfig.chainId))
    val stx4: SignedTransaction = SignedTransaction.sign(tx4, newAccountKeyPair, Some(blockchainConfig.chainId))

    val result: (BlockResult, Seq[SignedTransaction]) = ledger.executePreparedTransactions(
      Seq(stx1, stx2, stx3, stx4),
      initialWorld,
      defaultBlockHeader)

    result match { case (_, executedTxs) => executedTxs shouldBe Seq(stx1, stx4) }
  }

  it should "produce empty block if all txs fail" in new TestSetup {
    val newAccountKeyPair: AsymmetricCipherKeyPair = generateKeyPair(secureRandom)
    val newAccountAddress = Address(kec256(newAccountKeyPair.getPublic.asInstanceOf[ECPublicKeyParameters].getQ.getEncoded(false).tail))

    val mockVM = new MockVM((pc: Ledger.PC) => {
      createResult(pc, defaultGasLimit, defaultGasLimit, 0, None, returnData = ByteString.empty)
    })

    val validators = new Mocks.MockValidatorsAlwaysSucceed {
      override val signedTransactionValidator =
        (_: SignedTransaction, _: Account, _: BlockHeader, _: UInt256, _: BigInt) => {
          Left(TransactionSignatureError)
        }
    }

    val ledger = new LedgerImpl(mockVM, blockchain, blockchainConfig, syncConfig, validators)

    val tx1: Transaction = defaultTx.copy(gasPrice = 42, receivingAddress = Some(Address(42)))
    val tx2: Transaction = defaultTx.copy(gasPrice = 42, receivingAddress = Some(Address(42)))
    val stx1: SignedTransaction = SignedTransaction.sign(tx1, newAccountKeyPair, Some(blockchainConfig.chainId))
    val stx2: SignedTransaction = SignedTransaction.sign(tx2, newAccountKeyPair, Some(blockchainConfig.chainId))

    val result: (BlockResult, Seq[SignedTransaction]) = ledger.executePreparedTransactions(
      Seq(stx1, stx2),
      initialWorld,
      defaultBlockHeader)

    result match { case (_, executedTxs) => executedTxs shouldBe Seq.empty }
  }

  it should "drain DAO accounts and send the funds to refund address if Pro DAO Fork was configured" in new DaoForkTestSetup {

    (worldState.getAccount _)
      .expects(supportDaoForkConfig.refundContract.get)
      .anyNumberOfTimes()
      .returning(Some(Account(nonce = 1, balance = UInt256.Zero)))

    // Check we drain all the accounts and send the balance to refund contract
    supportDaoForkConfig.drainList.foreach { addr =>
      val daoAccountsFakeBalance = UInt256(1000)
      (worldState.getAccount _).expects(addr).returning(Some(Account(nonce = 1, balance = daoAccountsFakeBalance)))
      (worldState.transfer _).expects(addr, supportDaoForkConfig.refundContract.get, daoAccountsFakeBalance).returning(worldState)
    }

    val ledger = new LedgerImpl(new MockVM(), testBlockchain, proDaoBlockchainConfig, syncConfig, Mocks.MockValidatorsAlwaysSucceed)

    ledger.executeBlockTransactions(
      proDaoBlock.copy(body = proDaoBlock.body.copy(transactionList = Seq.empty)) // We don't care about block txs in this test
    )
  }

  it should "neither drain DAO accounts nor send the funds to refund address if Pro DAO Fork was not configured" in new DaoForkTestSetup {
    // Check we drain all the accounts and send the balance to refund contract
    supportDaoForkConfig.drainList.foreach { addr =>
      val daoAccountsFakeBalance = UInt256(1000)
      (worldState.transfer _).expects(*, *, *).never()
    }

    val ledger = new LedgerImpl(new MockVM(), testBlockchain, blockchainConfig, syncConfig, Mocks.MockValidatorsAlwaysSucceed)

    ledger.executeBlockTransactions(
      proDaoBlock.copy(body = proDaoBlock.body.copy(transactionList = Seq.empty)) // We don't care about block txs in this test
    )
  }

<<<<<<< HEAD
  it should "properly find minimal required gas limit to execute transaction" in new BinarySimulationChopSetup {
    testGasValues.foreach(minimumRequiredGas =>
      LedgerUtils.binaryChop[TxError](minimalGas, maximalGas)(mockTransaction(minimumRequiredGas)) shouldEqual minimumRequiredGas
    )
=======
  it should "correctly determine current block status" in new BlockchainSetup {
    val testHash = validBlockParentHeader.copy(number = validBlockParentHeader.number + 5).hash

    val validBlockHeaderNoParent = validBlockHeader.copy(parentHash = testHash)


    val ledger = new LedgerImpl(
      new MockVM(c => createResult(context = c, gasUsed = defaultGasLimit, gasLimit = defaultGasLimit, gasRefund = 0)),
      blockchain,
      blockchainConfig,
      syncConfig,
      Mocks.MockValidatorsAlwaysSucceed
    )

    ledger.checkBlockStatus(validBlockParentHeader.hash) shouldEqual InChain

    ledger.importBlock(Block(validBlockHeaderNoParent, validBlockBodyWithNoTxs)) shouldEqual BlockEnqueued

    ledger.checkBlockStatus(validBlockHeaderNoParent.hash) shouldEqual Queued

    ledger.checkBlockStatus(validBlockHeader.hash) shouldEqual UnknownBlock
>>>>>>> 12dc0b2d
  }

  trait TestSetup extends SecureRandomBuilder with EphemBlockchainTestSetup {
    val originKeyPair: AsymmetricCipherKeyPair = generateKeyPair(secureRandom)
    val receiverKeyPair: AsymmetricCipherKeyPair = generateKeyPair(secureRandom)
    //byte 0 of encoded ECC point indicates that it is uncompressed point, it is part of spongycastle encoding
    val originAddress = Address(kec256(originKeyPair.getPublic.asInstanceOf[ECPublicKeyParameters].getQ.getEncoded(false).tail))
    val receiverAddress = Address(kec256(receiverKeyPair.getPublic.asInstanceOf[ECPublicKeyParameters].getQ.getEncoded(false).tail))
    val minerAddress = Address(666)

    val defaultBlockHeader = BlockHeader(
      parentHash = bEmpty,
      ommersHash = bEmpty,
      beneficiary = bEmpty,
      stateRoot = bEmpty,
      transactionsRoot = bEmpty,
      receiptsRoot = bEmpty,
      logsBloom = bEmpty,
      difficulty = 1000000,
      number = blockchainConfig.homesteadBlockNumber + 1,
      gasLimit = 1000000,
      gasUsed = 0,
      unixTimestamp = 1486752441,
      extraData = bEmpty,
      mixHash = bEmpty,
      nonce = bEmpty
    )

    val defaultTx = Transaction(
      nonce = 42,
      gasPrice = 1,
      gasLimit = 90000,
      receivingAddress = receiverAddress,
      value = 0,
      payload = ByteString.empty)

    val defaultLog = TxLogEntry(
      loggerAddress = originAddress,
      logTopics = Seq(ByteString(Hex.decode("962cd36cf694aa154c5d3a551f19c98f356d906e96828eeb616e16fae6415738"))),
      data = ByteString(Hex.decode("1" * 128))
    )

    val initialOriginBalance: UInt256 = 100000000
    val initialMinerBalance: UInt256 = 2000000

    val initialOriginNonce = defaultTx.nonce

    val defaultAddressesToDelete = Set(Address(Hex.decode("01")), Address(Hex.decode("02")), Address(Hex.decode("03")))
    val defaultLogs = Seq(defaultLog.copy(loggerAddress = defaultAddressesToDelete.head))
    val defaultGasPrice: UInt256 = 10
    val defaultGasLimit: UInt256 = 1000000
    val defaultValue: BigInt = 1000

    val emptyWorld = BlockchainImpl(storagesInstance.storages).getWorldStateProxy(-1, UInt256.Zero, None)

    val worldWithMinerAndOriginAccounts = InMemoryWorldStateProxy.persistState(emptyWorld
      .saveAccount(originAddress, Account(nonce = UInt256(initialOriginNonce), balance = initialOriginBalance))
      .saveAccount(receiverAddress, Account(nonce = UInt256(initialOriginNonce), balance = initialOriginBalance))
      .saveAccount(minerAddress, Account(balance = initialMinerBalance)))

    val initialWorld = InMemoryWorldStateProxy.persistState(
      defaultAddressesToDelete.foldLeft(worldWithMinerAndOriginAccounts){
        (recWorld, address) => recWorld.saveAccount(address, Account.empty())
      }
    )
  }

  trait BlockchainSetup extends TestSetup {
    val blockchainStorages = storagesInstance.storages

    val validBlockParentHeader: BlockHeader = defaultBlockHeader.copy(
      stateRoot = initialWorld.stateRootHash
    )
    val validBlockHeader: BlockHeader = defaultBlockHeader.copy(
      stateRoot = initialWorld.stateRootHash,
      parentHash = validBlockParentHeader.hash,
      beneficiary = minerAddress.bytes,
      receiptsRoot = Account.EmptyStorageRootHash,
      logsBloom = BloomFilter.EmptyBloomFilter,
      gasLimit = defaultGasLimit,
      gasUsed = 0
    )
    val validBlockBodyWithNoTxs: BlockBody = BlockBody(Nil, Nil)

    blockchain.save(validBlockParentHeader)
    blockchain.save(validBlockParentHeader.hash, validBlockBodyWithNoTxs)
    storagesInstance.storages.appStateStorage.putBestBlockNumber(validBlockParentHeader.number)
    storagesInstance.storages.totalDifficultyStorage.put(validBlockParentHeader.hash, 0)

    val validTx: Transaction = defaultTx.copy(
      nonce = initialOriginNonce,
      gasLimit = defaultGasLimit,
      value = defaultValue
    )
    val validStxSignedByOrigin: SignedTransaction = SignedTransaction.sign(validTx, originKeyPair, Some(blockchainConfig.chainId))
  }

  trait DaoForkTestSetup extends TestSetup {

    val testBlockchain = mock[BlockchainImpl]
    val worldState = mock[InMemoryWorldStateProxy]
    val proDaoBlock = Fixtures.Blocks.ProDaoForkBlock.block

    val supportDaoForkConfig = new DaoForkConfig {
      override val blockExtraData: Option[ByteString] = Some(ByteString("refund extra data"))
      override val range: Int = 10
      override val drainList: Seq[Address] = Seq(Address(1), Address(2), Address(3))
      override val forkBlockHash: ByteString = proDaoBlock.header.hash
      override val forkBlockNumber: BigInt = proDaoBlock.header.number
      override val refundContract: Option[Address] = Some(Address(4))
    }

    val proDaoBlockchainConfig = new BlockchainConfig {
      override val frontierBlockNumber: BigInt = blockchainConfig.frontierBlockNumber
      override val accountStartNonce: UInt256 = blockchainConfig.accountStartNonce
      override val homesteadBlockNumber: BigInt = blockchainConfig.homesteadBlockNumber
      override val difficultyBombPauseBlockNumber: BigInt = blockchainConfig.difficultyBombPauseBlockNumber
      override val eip155BlockNumber: BigInt = blockchainConfig.eip155BlockNumber
      override val monetaryPolicyConfig: MonetaryPolicyConfig = blockchainConfig.monetaryPolicyConfig
      override val eip161BlockNumber: BigInt = blockchainConfig.eip161BlockNumber
      override val eip160BlockNumber: BigInt = blockchainConfig.eip160BlockNumber
      override val eip150BlockNumber: BigInt = blockchainConfig.eip150BlockNumber
      override val chainId: Byte = 0x01.toByte
      override val difficultyBombContinueBlockNumber: BigInt = blockchainConfig.difficultyBombContinueBlockNumber
      override val daoForkConfig: Option[DaoForkConfig] = Some(supportDaoForkConfig)
      override val customGenesisFileOpt: Option[String] = None
      override val eip106BlockNumber = Long.MaxValue
      override val maxCodeSize: Option[BigInt] = None
      val gasTieBreaker: Boolean = false
    }

    (testBlockchain.getBlockHeaderByHash _).expects(proDaoBlock.header.parentHash).returning(Some(Fixtures.Blocks.DaoParentBlock.header))
    (testBlockchain.getWorldStateProxy _)
      .expects(proDaoBlock.header.number, proDaoBlockchainConfig.accountStartNonce, Some(Fixtures.Blocks.DaoParentBlock.header.stateRoot), false)
      .returning(worldState)
  }

  trait BinarySimulationChopSetup {
    sealed trait TxError
    case object TxError extends TxError

    val minimalGas:BigInt = 20000
    val maximalGas:BigInt = 100000
    val stepGas: BigInt = 625

    val testGasValues = minimalGas.to(maximalGas, stepGas).toList

    val mockTransaction: BigInt => BigInt => Option[TxError] =
      minimalWorkingGas => gasLimit => if (gasLimit >= minimalWorkingGas) None else Some(TxError)

  }
}<|MERGE_RESOLUTION|>--- conflicted
+++ resolved
@@ -795,12 +795,6 @@
     )
   }
 
-<<<<<<< HEAD
-  it should "properly find minimal required gas limit to execute transaction" in new BinarySimulationChopSetup {
-    testGasValues.foreach(minimumRequiredGas =>
-      LedgerUtils.binaryChop[TxError](minimalGas, maximalGas)(mockTransaction(minimumRequiredGas)) shouldEqual minimumRequiredGas
-    )
-=======
   it should "correctly determine current block status" in new BlockchainSetup {
     val testHash = validBlockParentHeader.copy(number = validBlockParentHeader.number + 5).hash
 
@@ -822,7 +816,12 @@
     ledger.checkBlockStatus(validBlockHeaderNoParent.hash) shouldEqual Queued
 
     ledger.checkBlockStatus(validBlockHeader.hash) shouldEqual UnknownBlock
->>>>>>> 12dc0b2d
+  }
+
+  it should "properly find minimal required gas limit to execute transaction" in new BinarySimulationChopSetup {
+    testGasValues.foreach(minimumRequiredGas =>
+      LedgerUtils.binaryChop[TxError](minimalGas, maximalGas)(mockTransaction(minimumRequiredGas)) shouldEqual minimumRequiredGas
+    )
   }
 
   trait TestSetup extends SecureRandomBuilder with EphemBlockchainTestSetup {
