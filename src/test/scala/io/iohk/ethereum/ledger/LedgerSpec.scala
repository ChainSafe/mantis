package io.iohk.ethereum.ledger


import akka.util.ByteString
import akka.util.ByteString.{empty => bEmpty}
import io.iohk.ethereum.Mocks.MockVM
import io.iohk.ethereum.crypto._
import io.iohk.ethereum.db.components.{SharedEphemDataSources, Storages}
import io.iohk.ethereum.domain._
import io.iohk.ethereum.ledger.BlockExecutionError.{ValidationAfterExecError, ValidationBeforeExecError}
import io.iohk.ethereum.{Mocks, rlp}
import io.iohk.ethereum.rlp.RLPList
import io.iohk.ethereum.utils.{BlockchainConfig, Config}
import io.iohk.ethereum.ledger.Ledger.{BlockResult, PC, PR}
import io.iohk.ethereum.network.p2p.messages.PV62.BlockBody
import io.iohk.ethereum.vm.{UInt256, _}
import org.scalatest.{FlatSpec, Matchers}
import org.scalatest.prop.PropertyChecks
import org.spongycastle.crypto.params.ECPublicKeyParameters
import io.iohk.ethereum.rlp.RLPImplicitConversions._
import io.iohk.ethereum.rlp.RLPImplicits._
import io.iohk.ethereum.validators.BlockValidator.BlockTransactionsHashError
import io.iohk.ethereum.validators._
import org.spongycastle.crypto.AsymmetricCipherKeyPair
import org.spongycastle.util.encoders.Hex

class LedgerSpec extends FlatSpec with PropertyChecks with Matchers {

  val blockchainConfig = BlockchainConfig(Config.config)

  def createResult(context: PC,
                   gasUsed: UInt256,
                   gasLimit: UInt256,
                   gasRefund: UInt256,
                   error: Option[ProgramError] = None,
                   returnData: ByteString = bEmpty,
                   logs: Seq[TxLogEntry] = Nil,
                   addressesToDelete: Seq[Address] = Nil): PR =
    ProgramResult(
      returnData = returnData,
      gasRemaining = gasLimit - gasUsed,
      world = context.world,
      addressesToDelete = addressesToDelete,
      logs = logs,
      gasRefund = gasRefund,
      error = error
    )

  sealed trait Changes
  case class UpdateBalance(amount: UInt256) extends Changes
  case object IncreaseNonce extends Changes
  case object DeleteAccount extends Changes

  def applyChanges(stateRootHash: ByteString, blockchainStorages: BlockchainStorages, changes: Seq[(Address, Changes)]): ByteString = {
    val initialWorld = InMemoryWorldStateProxy(blockchainStorages, blockchainStorages.nodeStorage, Some(stateRootHash))
    val newWorld = changes.foldLeft[InMemoryWorldStateProxy](initialWorld){ case (recWorld, (address, change)) =>
        change match {
          case UpdateBalance(balanceIncrease) =>
            val accountWithBalanceIncrease = recWorld.getAccount(address).getOrElse(Account.Empty).increaseBalance(balanceIncrease)
            recWorld.saveAccount(address, accountWithBalanceIncrease)
          case IncreaseNonce =>
            val accountWithNonceIncrease = recWorld.getAccount(address).getOrElse(Account.Empty).increaseNonce
            recWorld.saveAccount(address, accountWithNonceIncrease)
          case DeleteAccount =>
            recWorld.deleteAccount(address)
        }
    }
    InMemoryWorldStateProxy.persistState(newWorld).stateRootHash
  }

  "Ledger" should "correctly calculate the total gas refund to be returned to the sender and paying for gas to the miner" in new TestSetup {

    val table = Table[UInt256, UInt256, Option[ProgramError], BigInt](
      ("execGasUsed", "refundsFromVM", "maybeError", "gasUsed"),
      (25000, 20000, None, 25000 - 12500),
      (25000, 10000, None, 25000 - 10000),
      (125000, 10000, Some(OutOfGas), defaultGasLimit),
      (125000, 100000, Some(OutOfGas), defaultGasLimit)
    )

    forAll(table) { (execGasUsed, gasRefundFromVM, error, gasUsed) =>

      val balanceDelta = UInt256(gasUsed * defaultGasPrice)

      val tx = defaultTx.copy(gasPrice = defaultGasPrice, gasLimit = defaultGasLimit)

      val stx = SignedTransaction.sign(tx, originKeyPair, blockchainConfig.chainId)

      val header = defaultBlockHeader.copy(beneficiary = minerAddress.bytes)

      val mockVM = new MockVM(c => createResult(
        context = c,
        gasUsed = execGasUsed,
        gasLimit = defaultGasLimit,
        gasRefund = gasRefundFromVM,
        error = error
      ))
      val ledger = new LedgerImpl(mockVM, blockchainConfig)

      val execResult = ledger.executeTransaction(stx, header, worldWithMinerAndOriginAccounts)
      val postTxWorld = execResult.worldState

      execResult.gasUsed shouldEqual gasUsed
      postTxWorld.getBalance(originAddress) shouldEqual (initialOriginBalance - balanceDelta)
      postTxWorld.getBalance(minerAddress) shouldEqual (initialMinerBalance + balanceDelta)
    }
  }

  it should "correctly change the nonce when executing a tx that results in contract creation" in new TestSetup {

    val tx = defaultTx.copy(gasPrice = defaultGasPrice, gasLimit = defaultGasLimit, receivingAddress = None, payload = ByteString.empty)

    val stx = SignedTransaction.sign(tx, originKeyPair, blockchainConfig.chainId)

    val header = defaultBlockHeader.copy(beneficiary = minerAddress.bytes)

    val ledger = new LedgerImpl(new MockVM(), blockchainConfig)

    val postTxWorld = ledger.executeTransaction(stx, header, worldWithMinerAndOriginAccounts).worldState

    postTxWorld.getGuaranteedAccount(originAddress).nonce shouldBe (initialOriginNonce + 1)
  }

  it should "correctly change the nonce when executing a tx that results in a message call" in new TestSetup {

    val tx = defaultTx.copy(
      gasPrice = defaultGasPrice, gasLimit = defaultGasLimit,
      receivingAddress = Some(originAddress), payload = ByteString.empty
    )

    val stx = SignedTransaction.sign(tx, originKeyPair, blockchainConfig.chainId)

    val header = defaultBlockHeader.copy(beneficiary = minerAddress.bytes)

    val ledger = new LedgerImpl(new MockVM(), blockchainConfig)

    val postTxWorld = ledger.executeTransaction(stx, header, worldWithMinerAndOriginAccounts).worldState

    postTxWorld.getGuaranteedAccount(originAddress).nonce shouldBe (initialOriginNonce + 1)
  }

  it should "correctly run executeBlockTransactions for a block without txs" in new BlockchainSetup {

    val block = Block(validBlockHeader, validBlockBodyWithNoTxs)

    val ledger = new LedgerImpl(
      new MockVM(c => createResult(context = c, gasUsed = defaultGasLimit, gasLimit = defaultGasLimit, gasRefund = 0)),
      blockchainConfig
    )

    val txsExecResult = ledger.executeBlockTransactions(
      block,
      blockchain,
      storagesInstance.storages,
      (new Mocks.MockValidatorsAlwaysSucceed).signedTransactionValidator
    )

    assert(txsExecResult.isRight)
    val BlockResult(resultingWorldState, resultingGasUsed, resultingReceipts) = txsExecResult.right.get
    resultingGasUsed shouldBe 0
    resultingReceipts shouldBe Nil
    InMemoryWorldStateProxy.persistState(resultingWorldState).stateRootHash shouldBe validBlockHeader.stateRoot
  }

  it should "correctly run executeBlockTransactions for a block with one tx (that produces no errors)" in new BlockchainSetup {

    val table = Table[BigInt, Seq[TxLogEntry], Seq[Address], Boolean](
      ("gasLimit/gasUsed", "logs", "addressesToDelete", "txValidAccordingToValidators"),
      (defaultGasLimit, Nil, Nil, true),
      (defaultGasLimit / 2, Nil, defaultAddressesToDelete, true),
      (2 * defaultGasLimit, defaultLogs, Nil, true),
      (defaultGasLimit, defaultLogs, defaultAddressesToDelete, true),
      (defaultGasLimit, defaultLogs, defaultAddressesToDelete, false)
    )

    forAll(table) { (gasLimit, logs, addressesToDelete, txValidAccordingToValidators) =>

      val tx = validTx.copy(gasLimit = gasLimit)
      val stx = SignedTransaction.sign(tx, originKeyPair, blockchainConfig.chainId)

      val blockHeader: BlockHeader = validBlockHeader.copy(gasLimit = gasLimit)
      val blockBodyWithTxs: BlockBody = validBlockBodyWithNoTxs.copy(transactionList = Seq(stx))
      val block = Block(blockHeader, blockBodyWithTxs)

      val ledger = new LedgerImpl(new MockVM(c => createResult(
        context = c,
        gasUsed = UInt256(gasLimit),
        gasLimit = UInt256(gasLimit),
        gasRefund = UInt256.Zero,
        logs = logs,
        addressesToDelete = addressesToDelete
      )), blockchainConfig)

      val txsExecResult = ledger.executeBlockTransactions(
        block,
        blockchain,
        blockchainStorages,
        if(txValidAccordingToValidators) (new Mocks.MockValidatorsAlwaysSucceed).signedTransactionValidator
        else Mocks.MockValidatorsAlwaysFail.signedTransactionValidator
      )

      txsExecResult.isRight shouldBe txValidAccordingToValidators
      if(txsExecResult.isRight){
        val BlockResult(resultingWorldState, resultingGasUsed, resultingReceipts) = txsExecResult.right.get

        //Check valid world
        val minerPaymentForTxs = UInt256(stx.tx.gasLimit * stx.tx.gasPrice)
        val changes = Seq(
          originAddress -> IncreaseNonce,
          originAddress -> UpdateBalance(-minerPaymentForTxs),          //Origin payment for tx execution and nonce increase
          minerAddress -> UpdateBalance(minerPaymentForTxs),            //Miner reward for tx execution
          originAddress -> UpdateBalance(-UInt256(stx.tx.value)),       //Discount tx.value from originAddress
          receiverAddress -> UpdateBalance(UInt256(stx.tx.value))       //Increase tx.value to recevierAddress
        ) ++ addressesToDelete.map(address => address -> DeleteAccount) //Delete all accounts to be deleted
        val expectedStateRoot = applyChanges(validBlockParentHeader.stateRoot, blockchainStorages, changes)
        expectedStateRoot shouldBe InMemoryWorldStateProxy.persistState(resultingWorldState).stateRootHash

        //Check valid gasUsed
        resultingGasUsed shouldBe stx.tx.gasLimit

        //Check valid receipts
        resultingReceipts.size shouldBe 1
        val Receipt(rootHashReceipt, gasUsedReceipt, logsBloomFilterReceipt, logsReceipt) = resultingReceipts.head
        rootHashReceipt shouldBe expectedStateRoot
        gasUsedReceipt shouldBe resultingGasUsed
        logsBloomFilterReceipt shouldBe BloomFilter.create(logs)
        logsReceipt shouldBe logs
      }

    }
  }

  it should "correctly run executeBlockTransactions for a block with one tx (that produces OutOfGas)" in new BlockchainSetup {

    val blockBodyWithTxs: BlockBody = validBlockBodyWithNoTxs.copy(transactionList = Seq(validStxSignedByOrigin))
    val block = Block(validBlockHeader, blockBodyWithTxs)

    val ledger = new LedgerImpl(new MockVM(c => createResult(
      context = c,
      gasUsed = UInt256(defaultGasLimit),
      gasLimit = UInt256(defaultGasLimit),
      gasRefund = UInt256.Zero,
      logs = defaultLogs,
      addressesToDelete = defaultAddressesToDelete,
      error = Some(OutOfGas)
    )), blockchainConfig)

    val txsExecResult = ledger.executeBlockTransactions(
      block,
      blockchain,
      blockchainStorages,
      (new Mocks.MockValidatorsAlwaysSucceed).signedTransactionValidator
    )

    assert(txsExecResult.isRight)
    val BlockResult(resultingWorldState, resultingGasUsed, resultingReceipts) = txsExecResult.right.get

    //Check valid world
    val minerPaymentForTxs = UInt256(validStxSignedByOrigin.tx.gasLimit * validStxSignedByOrigin.tx.gasPrice)
    val changes = Seq(
      originAddress -> IncreaseNonce,
      originAddress -> UpdateBalance(-minerPaymentForTxs),  //Origin payment for tx execution and nonce increase
      minerAddress -> UpdateBalance(minerPaymentForTxs)     //Miner reward for tx execution
    )
    val expectedStateRoot = applyChanges(validBlockParentHeader.stateRoot, blockchainStorages, changes)
    expectedStateRoot shouldBe InMemoryWorldStateProxy.persistState(resultingWorldState).stateRootHash

    //Check valid gasUsed
    resultingGasUsed shouldBe validStxSignedByOrigin.tx.gasLimit

    //Check valid receipts
    resultingReceipts.size shouldBe 1
    val Receipt(rootHashReceipt, gasUsedReceipt, logsBloomFilterReceipt, logsReceipt) = resultingReceipts.head
    rootHashReceipt shouldBe expectedStateRoot
    gasUsedReceipt shouldBe resultingGasUsed
    logsBloomFilterReceipt shouldBe BloomFilter.create(Nil)
    logsReceipt shouldBe Nil

  }

  it should "correctly run executeBlock for a valid block without txs" in new BlockchainSetup {

    val minerOneOmmerReward = BigInt("156250000000000000")
    val minerTwoOmmersReward = BigInt("312500000000000000")
    val ommerThreeBlocksDifferenceReward = BigInt("3125000000000000000")
    val ommerFiveBlocksDifferenceReward = BigInt("1875000000000000000")

    val table = Table[Int, BigInt, BigInt, BigInt](
      ("ommersSize", "ommersBlockDifference", "rewardMinerForOmmers", "rewardOmmer"),
      (0, 0, 0, 0),
      (2, 5, minerTwoOmmersReward, ommerFiveBlocksDifferenceReward),
      (1, 3, minerOneOmmerReward, ommerThreeBlocksDifferenceReward)
    )

    forAll(table){ (ommersSize, ommersBlockDifference, rewardMinerForOmmers, rewardOmmer) =>

      val ommersAddresses = (0 until ommersSize).map(i => Address(i.toByte +: Hex.decode("10")))

      val changes = Seq(
        minerAddress -> UpdateBalance(blockchainConfig.blockReward),
        minerAddress -> UpdateBalance(UInt256(rewardMinerForOmmers))
      ) ++ ommersAddresses.map(ommerAddress => ommerAddress -> UpdateBalance(UInt256(rewardOmmer)))
      val expectedStateRoot = applyChanges(validBlockParentHeader.stateRoot, blockchainStorages, changes)

      val blockHeader: BlockHeader = validBlockHeader.copy(stateRoot = expectedStateRoot)
      val blockBodyWithOmmers = validBlockBodyWithNoTxs.copy(
        uncleNodesList = ommersAddresses.map(ommerAddress =>
          defaultBlockHeader.copy(number = blockHeader.number - ommersBlockDifference, beneficiary = ommerAddress.bytes)
        )
      )
      val block = Block(blockHeader, blockBodyWithOmmers)

      val ledger = new LedgerImpl(new MockVM(c => createResult(
        context = c,
        gasUsed = UInt256(defaultGasLimit),
        gasLimit = UInt256(defaultGasLimit),
        gasRefund = UInt256.Zero,
        logs = defaultLogs,
        addressesToDelete = defaultAddressesToDelete,
        error = Some(OutOfGas)
      )), blockchainConfig)

      val blockExecResult = ledger.executeBlock(block, blockchainStorages, new Mocks.MockValidatorsAlwaysSucceed)
      assert(blockExecResult.isRight)
    }
  }

  it should "fail to run executeBlock if a block is invalid before executing it" in new BlockchainSetup {
    object validatorsOnlyFailsBlockValidator extends Mocks.MockValidatorsAlwaysSucceed {
      override val blockValidator = Mocks.MockValidatorsAlwaysFail.blockValidator
    }

    object validatorsOnlyFailsBlockHeaderValidator extends Mocks.MockValidatorsAlwaysSucceed {
      override val blockHeaderValidator = Mocks.MockValidatorsAlwaysFail.blockHeaderValidator
    }

    object validatorsOnlyFailsOmmersValidator extends Mocks.MockValidatorsAlwaysSucceed {
      override val ommersValidator = Mocks.MockValidatorsAlwaysFail.ommersValidator
    }

    val seqFailingValidators = Seq(validatorsOnlyFailsBlockHeaderValidator, validatorsOnlyFailsBlockValidator, validatorsOnlyFailsOmmersValidator)

    val changes = Seq(
      minerAddress -> UpdateBalance(blockchainConfig.blockReward) //Paying miner for block processing
    )
    val expectedStateRoot = applyChanges(validBlockParentHeader.stateRoot, blockchainStorages, changes)

    val blockHeader: BlockHeader = validBlockHeader.copy(stateRoot = expectedStateRoot)
    val block = Block(blockHeader, validBlockBodyWithNoTxs)

    val ledger = new LedgerImpl(new MockVM(c => createResult(
      context = c,
      gasUsed = UInt256(defaultGasLimit),
      gasLimit = UInt256(defaultGasLimit),
      gasRefund = UInt256.Zero,
      logs = defaultLogs,
      addressesToDelete = defaultAddressesToDelete,
      error = Some(OutOfGas)
    )), blockchainConfig)

    assert(seqFailingValidators.forall{ validators: Validators =>
      val blockExecResult = ledger.executeBlock(block, blockchainStorages, validators)
      blockExecResult.left.forall {
        case e: ValidationBeforeExecError => true
        case _ => false
      }
    })
  }

  it should "fail to run executeBlock if a block is invalid after executing it" in new BlockchainSetup {

    object validatorsFailsBlockValidatorWithReceipts extends Mocks.MockValidatorsAlwaysSucceed {
      override val blockValidator = new BlockValidator {
        override def validateHeaderAndBody(blockHeader: BlockHeader, blockBody: BlockBody) = Right(Block(blockHeader, blockBody))
        override def validateBlockAndReceipts(block: Block, receipts: Seq[Receipt]) = Left(BlockTransactionsHashError)
      }
    }

    val changes = Seq(
      minerAddress -> UpdateBalance(blockchainConfig.blockReward) //Paying miner for block processing
    )
    val correctStateRoot: ByteString = applyChanges(validBlockParentHeader.stateRoot, blockchainStorages, changes)

    val correctGasUsed: BigInt = 0
    val incorrectStateRoot: ByteString = ((correctStateRoot.head + 1) & 0xFF).toByte +: correctStateRoot.tail
    val table = Table[ByteString, BigInt, Validators](
      ("stateRootHash", "cumulativeGasUsedBlock", "validators"),
      (correctStateRoot, correctGasUsed + 1, new Mocks.MockValidatorsAlwaysSucceed),
      (incorrectStateRoot, correctGasUsed, new Mocks.MockValidatorsAlwaysSucceed),
      (correctStateRoot, correctGasUsed, validatorsFailsBlockValidatorWithReceipts)
    )

    forAll(table){ (stateRootHash, cumulativeGasUsedBlock, validators) =>

      val blockHeader: BlockHeader = validBlockHeader.copy(gasUsed = cumulativeGasUsedBlock, stateRoot = stateRootHash)
      val block = Block(blockHeader, validBlockBodyWithNoTxs)

      val ledger = new LedgerImpl(new MockVM(c => createResult(
        context = c,
        gasUsed = UInt256(defaultGasLimit),
        gasLimit = UInt256(defaultGasLimit),
        gasRefund = UInt256.Zero,
        logs = defaultLogs,
        addressesToDelete = defaultAddressesToDelete,
        error = Some(OutOfGas)
      )), blockchainConfig)

      val blockExecResult = ledger.executeBlock(block, blockchainStorages, validators)

      assert(blockExecResult match {
        case Left(_: ValidationAfterExecError) => true
        case _ => false
      })
    }
  }

  it should "correctly run a block with more than one tx" in new BlockchainSetup {
    val table = Table[Address, Address, Address, Address](
      ("origin1Address", "receiver1Address", "origin2Address", "receiver2Address"),
      (originAddress, minerAddress, receiverAddress, minerAddress),
      (originAddress, receiverAddress, receiverAddress, originAddress),
      (originAddress, receiverAddress, originAddress, minerAddress),
      (originAddress, originAddress, originAddress, originAddress)
    )

    forAll(table) { (origin1Address, receiver1Address, origin2Address, receiver2Address) =>

      def keyPair(address: Address): AsymmetricCipherKeyPair = if(address == originAddress) originKeyPair else receiverKeyPair

      val tx1 = validTx.copy(value = 100, receivingAddress = Some(receiver1Address), gasLimit = defaultGasLimit)
      val tx2 = validTx.copy(value = 50, receivingAddress = Some(receiver2Address), gasLimit = defaultGasLimit * 2,
        nonce = validTx.nonce + (if(origin1Address == origin2Address) 1 else 0)
      )
      val stx1 = SignedTransaction.sign(tx1, keyPair(origin1Address), blockchainConfig.chainId)
      val stx2 = SignedTransaction.sign(tx2, keyPair(origin2Address), blockchainConfig.chainId)

      val validBlockBodyWithTxs: BlockBody = validBlockBodyWithNoTxs.copy(transactionList = Seq(stx1, stx2))
      val block = Block(validBlockHeader, validBlockBodyWithTxs)

      val ledger = new LedgerImpl(new MockVM(c => createResult(
        context = c,
        gasUsed = UInt256(defaultGasLimit),
        gasLimit = UInt256(defaultGasLimit),
        gasRefund = UInt256.Zero
      )), blockchainConfig)

      val txsExecResult = ledger.executeBlockTransactions(
        block,
        blockchain,
        blockchainStorages,
        (new Mocks.MockValidatorsAlwaysSucceed).signedTransactionValidator
      )

      assert(txsExecResult.isRight)
      val BlockResult(resultingWorldState, resultingGasUsed, resultingReceipts) = txsExecResult.right.get

      //Check valid gasUsed
      resultingGasUsed shouldBe stx1.tx.gasLimit + stx2.tx.gasLimit

      //Check valid receipts
      resultingReceipts.size shouldBe 2
      val Seq(receipt1, receipt2) = resultingReceipts

      //Check receipt1
      val minerPaymentForTx1 = UInt256(stx1.tx.gasLimit * stx1.tx.gasPrice)
      val changesTx1 = Seq(
        origin1Address -> IncreaseNonce,
        origin1Address -> UpdateBalance(-minerPaymentForTx1),     //Origin payment for tx execution and nonce increase
        minerAddress -> UpdateBalance(minerPaymentForTx1),        //Miner reward for tx execution
        origin1Address -> UpdateBalance(-UInt256(stx1.tx.value)), //Discount tx.value from originAddress
        receiver1Address -> UpdateBalance(UInt256(stx1.tx.value)) //Increase tx.value to recevierAddress
      )
      val expectedStateRootTx1 = applyChanges(validBlockParentHeader.stateRoot, blockchainStorages, changesTx1)

      val Receipt(rootHashReceipt1, gasUsedReceipt1, logsBloomFilterReceipt1, logsReceipt1) = receipt1
      rootHashReceipt1 shouldBe expectedStateRootTx1
      gasUsedReceipt1 shouldBe stx1.tx.gasLimit
      logsBloomFilterReceipt1 shouldBe BloomFilter.create(Nil)
      logsReceipt1 shouldBe Nil

      //Check receipt2
      val minerPaymentForTx2 = UInt256(stx2.tx.gasLimit * stx2.tx.gasPrice)
      val changesTx2 = Seq(
        origin2Address -> IncreaseNonce,
        origin2Address -> UpdateBalance(-minerPaymentForTx2),     //Origin payment for tx execution and nonce increase
        minerAddress -> UpdateBalance(minerPaymentForTx2),        //Miner reward for tx execution
        origin2Address -> UpdateBalance(-UInt256(stx2.tx.value)), //Discount tx.value from originAddress
        receiver2Address -> UpdateBalance(UInt256(stx2.tx.value)) //Increase tx.value to recevierAddress
      )
      val expectedStateRootTx2 = applyChanges(expectedStateRootTx1, blockchainStorages, changesTx2)

      val Receipt(rootHashReceipt2, gasUsedReceipt2, logsBloomFilterReceipt2, logsReceipt2) = receipt2
      rootHashReceipt2 shouldBe expectedStateRootTx2
      gasUsedReceipt2 shouldBe (stx1.tx.gasLimit + stx2.tx.gasLimit)
      logsBloomFilterReceipt2 shouldBe BloomFilter.create(Nil)
      logsReceipt2 shouldBe Nil

      //Check world
      InMemoryWorldStateProxy.persistState(resultingWorldState).stateRootHash shouldBe expectedStateRootTx2

      val changes = Seq(
        minerAddress -> UpdateBalance(blockchainConfig.blockReward)
      )
      val blockExpectedStateRoot = applyChanges(expectedStateRootTx2, blockchainStorages, changes)

      val blockWithCorrectStateAndGasUsed = block.copy(
        header = block.header.copy(stateRoot = blockExpectedStateRoot, gasUsed = gasUsedReceipt2)
      )
      assert(ledger.executeBlock(blockWithCorrectStateAndGasUsed, blockchainStorages, new Mocks.MockValidatorsAlwaysSucceed).isRight)
    }
  }

  it should "allow to create an account and not run out of gas before Homestead" in new TestSetup {

    val tx = defaultTx.copy(gasPrice = defaultGasPrice, gasLimit = defaultGasLimit, receivingAddress = None, payload = ByteString.empty)

    val stx = SignedTransaction.sign(tx, originKeyPair, blockchainConfig.chainId)

    val header = defaultBlockHeader.copy(beneficiary = minerAddress.bytes, number = blockchainConfig.homesteadBlockNumber - 1)

    val ledger = new LedgerImpl(new MockVM(c => createResult(
      context = c,
      gasUsed = defaultGasLimit,
      gasLimit = defaultGasLimit,
      gasRefund = 0,
      error = None, returnData = ByteString("contract code")
    )), blockchainConfig)

    val txResult = ledger.executeTransaction(stx, header, worldWithMinerAndOriginAccounts)
    val postTxWorld = txResult.worldState

    val newContractAddress = {
      val hash = kec256(rlp.encode(RLPList(originAddress.bytes, initialOriginNonce)))
      Address(hash)
    }

    postTxWorld.accountExists(newContractAddress) shouldBe true
    postTxWorld.getCode(newContractAddress) shouldBe ByteString()
  }

  it should "run out of gas in contract creation after Homestead" in new TestSetup {

    val tx = defaultTx.copy(gasPrice = defaultGasPrice, gasLimit = defaultGasLimit, receivingAddress = None, payload = ByteString.empty)
    val stx = SignedTransaction.sign(tx, originKeyPair, blockchainConfig.chainId)

    val header = defaultBlockHeader.copy(beneficiary = minerAddress.bytes, number = blockchainConfig.homesteadBlockNumber + 1)

    val ledger = new LedgerImpl(new MockVM(c => createResult(
      context = c,
      gasUsed = defaultGasLimit,
      gasLimit = defaultGasLimit,
      gasRefund = 0,
      error = None,
      returnData = ByteString("contract code")
    )), blockchainConfig)

    val txResult = ledger.executeTransaction(stx, header, worldWithMinerAndOriginAccounts)
    val postTxWorld = txResult.worldState

    val newContractAddress = {
      val hash = kec256(rlp.encode(RLPList(originAddress.bytes, initialOriginNonce)))
      Address(hash)
    }

    postTxWorld.accountExists(newContractAddress) shouldBe false
    postTxWorld.getCode(newContractAddress) shouldBe ByteString()
  }

  it should "clear logs only if vm execution results in an error" in new TestSetup {

    val defaultsLogs = Seq(defaultLog)

    val table = Table[Option[ProgramError], Int](
      ("Execution Error", "Logs size"),
      (Some(InvalidOpCode(1)), 0),
      (Some(OutOfGas), 0),
      (Some(InvalidJump(23)), 0),
      (Some(StackOverflow), 0),
      (Some(StackUnderflow), 0),
      (None, defaultsLogs.size)
    )

    forAll(table) { (maybeError, logsSize) =>
      val initialOriginBalance: UInt256 = 1000000

      val initialOriginNonce = defaultTx.nonce

      val initialWorld = emptyWorld
        .saveAccount(originAddress, Account(nonce = UInt256(initialOriginNonce), balance = initialOriginBalance))

      val stx = SignedTransaction.sign(defaultTx, originKeyPair, blockchainConfig.chainId)

      val mockVM = new MockVM(createResult(_, defaultGasLimit, defaultGasLimit, 0, maybeError, bEmpty, defaultsLogs))
      val ledger = new LedgerImpl(mockVM, blockchainConfig)

      val txResult = ledger.executeTransaction(stx, defaultBlockHeader, initialWorld)

      txResult.logs.size shouldBe logsSize
    }
  }

  it should "correctly send the transaction input data whether it's a contract creation or not" in new TestSetup {

    val txPayload = ByteString("the payload")

    val table = Table[Option[Address], ByteString](
      ("Receiving Address", "Input Data"),
      (defaultTx.receivingAddress, txPayload),
      (None, ByteString.empty)
    )

    forAll(table) { (maybeReceivingAddress, inputData) =>

      val initialWorld = emptyWorld
        .saveAccount(originAddress, Account(nonce = UInt256(defaultTx.nonce), balance = UInt256.MaxValue))

      val mockVM = new MockVM((pc: Ledger.PC) => {
        pc.env.inputData shouldEqual inputData
        createResult(pc, defaultGasLimit, defaultGasLimit, 0, None, returnData = ByteString("contract code"))
      })
      val ledger = new LedgerImpl(mockVM, blockchainConfig)

      val tx = defaultTx.copy(receivingAddress = maybeReceivingAddress, payload = txPayload)
      val stx = SignedTransaction.sign(tx, originKeyPair, blockchainConfig.chainId)

      ledger.executeTransaction(stx, defaultBlockHeader, initialWorld)
    }
  }

  it should "should handle pre-existing and new destination accounts when processing a contract init transaction" in new TestSetup {

    val originAccount = Account(nonce = UInt256(0), balance = UInt256.MaxValue)
    val worldWithoutPreexistingAccount = emptyWorld.saveAccount(originAddress, originAccount)

    // In order to get contract address we need to increase the nonce as ledger will do within the first
    // steps of execution
    val contractAddress = worldWithoutPreexistingAccount
      .saveAccount(originAddress, originAccount.increaseNonce)
      .createAddress(originAddress)

    val preExistingAccount = Account(nonce = UInt256(defaultTx.nonce), balance = 1000)
    val worldWithPreexistingAccount = worldWithoutPreexistingAccount
      .saveAccount(contractAddress, preExistingAccount)

    val tx = defaultTx.copy(receivingAddress = None, value = 23)
    val stx = SignedTransaction.sign(tx, keyPair, blockchainConfig.chainId)


    val table = Table[InMemoryWorldStateProxy, BigInt](
      ("Initial World", "Contract Account Balance"),
      (worldWithoutPreexistingAccount, tx.value),
      (worldWithPreexistingAccount, preExistingAccount.balance + tx.value)
    )

    forAll(table) { (initialWorld, contractAccountBalance) =>
      val mockVM = new MockVM((pc: Ledger.PC) => {
        pc.world.getGuaranteedAccount(contractAddress).balance shouldEqual contractAccountBalance
        createResult(pc, defaultGasLimit, defaultGasLimit, 0, None, returnData = ByteString("contract code"))
      })
      val ledger = new LedgerImpl(mockVM, blockchainConfig)

      ledger.executeTransaction(stx, defaultBlockHeader, initialWorld)
    }
  }


  trait TestSetup {
<<<<<<< HEAD
    val originKeyPair = generateKeyPair()
    val receiverKeyPair = generateKeyPair()
    val originAddress = Address(kec256(originKeyPair.getPublic.asInstanceOf[ECPublicKeyParameters].getQ.getEncoded(false)))
    val receiverAddress = Address(kec256(receiverKeyPair.getPublic.asInstanceOf[ECPublicKeyParameters].getQ.getEncoded(false)))
=======
    val keyPair = generateKeyPair()
    //byte 0 of encoded ECC point indicates that it is uncompressed point, it is part of spongycastle encoding
    val originAddress = Address(kec256(keyPair.getPublic.asInstanceOf[ECPublicKeyParameters].getQ.getEncoded(false).tail))
>>>>>>> 70e1f8a1
    val minerAddress = Address(666)

    val defaultBlockHeader = BlockHeader(
      parentHash = bEmpty,
      ommersHash = bEmpty,
      beneficiary = bEmpty,
      stateRoot = bEmpty,
      transactionsRoot = bEmpty,
      receiptsRoot = bEmpty,
      logsBloom = bEmpty,
      difficulty = 1000000,
      number = blockchainConfig.homesteadBlockNumber + 1,
      gasLimit = 1000000,
      gasUsed = 0,
      unixTimestamp = 1486752441,
      extraData = bEmpty,
      mixHash = bEmpty,
      nonce = bEmpty
    )

    val defaultTx = Transaction(
      nonce = 42,
      gasPrice = 1,
      gasLimit = 90000,
      receivingAddress = receiverAddress,
      value = 0,
      payload = ByteString.empty)

    val defaultLog = TxLogEntry(
      loggerAddress = originAddress,
      logTopics = Seq(ByteString(Hex.decode("962cd36cf694aa154c5d3a551f19c98f356d906e96828eeb616e16fae6415738"))),
      data = ByteString(Hex.decode("1" * 128))
    )

    val storagesInstance = new SharedEphemDataSources with Storages.DefaultStorages

    val initialOriginBalance: UInt256 = 100000000
    val initialMinerBalance: UInt256 = 2000000

    val initialOriginNonce = defaultTx.nonce

    val defaultAddressesToDelete = Seq(Address(Hex.decode("01")), Address(Hex.decode("02")), Address(Hex.decode("03")))
    val defaultLogs = Seq(defaultLog.copy(loggerAddress = defaultAddressesToDelete.head))
    val defaultGasPrice: UInt256 = 10
    val defaultGasLimit: UInt256 = 1000000
    val defaultValue: BigInt = 1000

    val emptyWorld = InMemoryWorldStateProxy(storagesInstance.storages, storagesInstance.storages.nodeStorage)

    val worldWithMinerAndOriginAccounts = InMemoryWorldStateProxy.persistState(emptyWorld
      .saveAccount(originAddress, Account(nonce = UInt256(initialOriginNonce), balance = initialOriginBalance))
      .saveAccount(receiverAddress, Account(nonce = UInt256(initialOriginNonce), balance = initialOriginBalance))
      .saveAccount(minerAddress, Account(balance = initialMinerBalance)))

    val initialWorld = InMemoryWorldStateProxy.persistState(
      defaultAddressesToDelete.foldLeft(worldWithMinerAndOriginAccounts){
        (recWorld, address) => recWorld.saveAccount(address, Account.Empty)
      }
    )
  }

  trait BlockchainSetup extends TestSetup {
    val blockchain = BlockchainImpl(storagesInstance.storages)
    val blockchainStorages = storagesInstance.storages

    val validBlockParentHeader: BlockHeader = defaultBlockHeader.copy(
      stateRoot = initialWorld.stateRootHash
    )
    val validBlockHeader: BlockHeader = defaultBlockHeader.copy(
      stateRoot = initialWorld.stateRootHash,
      parentHash = validBlockParentHeader.hash,
      beneficiary = minerAddress.bytes,
      receiptsRoot = Account.EmptyStorageRootHash,
      logsBloom = BloomFilter.EmptyBloomFilter,
      gasLimit = defaultGasLimit,
      gasUsed = 0
    )
    val validBlockBodyWithNoTxs: BlockBody = BlockBody(Nil, Nil)

    blockchain.save(validBlockParentHeader)
    storagesInstance.storages.totalDifficultyStorage.put(validBlockParentHeader.hash, 0)

    val validTx: Transaction = defaultTx.copy(
      nonce = initialOriginNonce,
      gasLimit = defaultGasLimit,
      value = defaultValue
    )
    val validStxSignedByOrigin: SignedTransaction = SignedTransaction.sign(validTx, originKeyPair, blockchainConfig.chainId)
  }

}<|MERGE_RESOLUTION|>--- conflicted
+++ resolved
@@ -643,7 +643,7 @@
       .saveAccount(contractAddress, preExistingAccount)
 
     val tx = defaultTx.copy(receivingAddress = None, value = 23)
-    val stx = SignedTransaction.sign(tx, keyPair, blockchainConfig.chainId)
+    val stx = SignedTransaction.sign(tx, originKeyPair, blockchainConfig.chainId)
 
 
     val table = Table[InMemoryWorldStateProxy, BigInt](
@@ -665,16 +665,11 @@
 
 
   trait TestSetup {
-<<<<<<< HEAD
     val originKeyPair = generateKeyPair()
     val receiverKeyPair = generateKeyPair()
-    val originAddress = Address(kec256(originKeyPair.getPublic.asInstanceOf[ECPublicKeyParameters].getQ.getEncoded(false)))
-    val receiverAddress = Address(kec256(receiverKeyPair.getPublic.asInstanceOf[ECPublicKeyParameters].getQ.getEncoded(false)))
-=======
-    val keyPair = generateKeyPair()
     //byte 0 of encoded ECC point indicates that it is uncompressed point, it is part of spongycastle encoding
-    val originAddress = Address(kec256(keyPair.getPublic.asInstanceOf[ECPublicKeyParameters].getQ.getEncoded(false).tail))
->>>>>>> 70e1f8a1
+    val originAddress = Address(kec256(originKeyPair.getPublic.asInstanceOf[ECPublicKeyParameters].getQ.getEncoded(false).tail))
+    val receiverAddress = Address(kec256(receiverKeyPair.getPublic.asInstanceOf[ECPublicKeyParameters].getQ.getEncoded(false).tail))
     val minerAddress = Address(666)
 
     val defaultBlockHeader = BlockHeader(
