--- conflicted
+++ resolved
@@ -8,11 +8,13 @@
 import akka.util.ByteString
 import io.iohk.ethereum
 import io.iohk.ethereum.crypto
-<<<<<<< HEAD
 import io.iohk.ethereum.db.dataSource.EphemDataSource
 import io.iohk.ethereum.db.storage._
 import io.iohk.ethereum.network.p2p.messages.WireProtocol._
 import io.iohk.ethereum.network.rlpx.RLPxConnectionHandler
+import io.iohk.ethereum.db.components.{SharedEphemDataSources, Storages}
+import io.iohk.ethereum.domain.{BlockHeader, Blockchain, BlockchainImpl}
+import io.iohk.ethereum.network.PeerActor
 import io.iohk.ethereum.network.p2p.messages.CommonMessages.Status
 import io.iohk.ethereum.network.p2p.messages.PV62._
 import io.iohk.ethereum.domain.BlockHeader
@@ -21,16 +23,9 @@
 import io.iohk.ethereum.network.PeerActor.FastSyncHostConfiguration
 import io.iohk.ethereum.network.p2p.messages.PV63._
 import io.iohk.ethereum.rlp.encode
-=======
-import io.iohk.ethereum.db.components.{SharedEphemDataSources, Storages}
-import io.iohk.ethereum.domain.{BlockHeader, Blockchain, BlockchainImpl}
-import io.iohk.ethereum.network.PeerActor
-import io.iohk.ethereum.network.p2p.messages.CommonMessages.Status
-import io.iohk.ethereum.network.p2p.messages.PV62._
 import io.iohk.ethereum.network.p2p.messages.PV63.{GetReceipts, Receipt, Receipts}
 import io.iohk.ethereum.network.p2p.messages.WireProtocol._
 import io.iohk.ethereum.network.rlpx.RLPxConnectionHandler
->>>>>>> 94371b4b
 import io.iohk.ethereum.utils.{BlockchainStatus, Config, NodeStatus, ServerStatus}
 import org.scalatest.{FlatSpec, Matchers}
 import org.spongycastle.util.encoders.Hex
@@ -71,11 +66,7 @@
     val peer = TestActorRef(Props(new PeerActor(nodeStatusHolder, _ => {
         rlpxConnection = TestProbe()
         rlpxConnection.ref
-<<<<<<< HEAD
-      }, hostConfig, storage)))
-=======
-      }, blockchain)))
->>>>>>> 94371b4b
+      }, hostConfig, blockchain)))
 
     peer ! PeerActor.ConnectTo(new URI("encode://localhost:9000"))
 
@@ -418,9 +409,9 @@
   it should "return evm code for hash" in new TestSetup {
     //given
     val fakeEvmCode = ByteString(Hex.decode("ffddaaffddaaffddaaffddaaffddaa"))
-    val evmCodeHash: ByteString = ByteString(ethereum.crypto.sha3(fakeEvmCode.toArray[Byte]))
-
-    storage.evmCodeStorage.put(evmCodeHash, fakeEvmCode)
+    val evmCodeHash: ByteString = ByteString(ethereum.crypto.kec256(fakeEvmCode.toArray[Byte]))
+
+    blockchain.save(evmCodeHash, fakeEvmCode)
 
     setupConnection()
 
@@ -434,10 +425,10 @@
   it should "return mptNode for hash" in new TestSetup {
     //given
     val exampleNibbles = ByteString(bytesToNibbles(Hex.decode("ffddaa")))
-    val exampleValue = ByteString(Hex.decode("abcdee"))
-    val extensionNode: MptNode = MptExtension(exampleNibbles, Right(MptValue(exampleValue)))
-
-    storage.mptNodeStorage.put(extensionNode)
+    val exampleHash = ByteString(Hex.decode("ab"*32))
+    val extensionNode: MptNode = MptExtension(exampleNibbles, Left(MptHash(exampleHash)))
+
+    blockchain.save(extensionNode)
 
     setupConnection()
 
@@ -499,25 +490,15 @@
 
     val nodeStatusHolder = Agent(nodeStatus)
 
-<<<<<<< HEAD
+    val storagesInstance =  new SharedEphemDataSources with Storages.DefaultStorages
+    val blockchain: Blockchain = BlockchainImpl(storagesInstance.storages)
+
     val hostConfig = new FastSyncHostConfiguration {
       val maxBlocksHeadersPerMessage: Int = 200
       val maxBlocksBodiesPerMessage: Int = 200
       val maxReceiptsPerMessage: Int = 200
       val maxMptComponentsPerMessage: Int = 200
     }
-
-    val storage = new PeerActor.Storage{
-      val blockHeadersStorage: BlockHeadersStorage = new BlockHeadersStorage(EphemDataSource(), new BlockHeadersNumbersStorage(EphemDataSource()))
-      val blockBodiesStorage: BlockBodiesStorage = new BlockBodiesStorage(EphemDataSource())
-      val receiptStorage: ReceiptStorage = new ReceiptStorage(EphemDataSource())
-      val mptNodeStorage: MptNodeStorage = new MptNodeStorage(EphemDataSource())
-      val evmCodeStorage: EvmCodeStorage = new EvmCodeStorage(EphemDataSource())
-    }
-=======
-    val storagesInstance =  new SharedEphemDataSources with Storages.DefaultStorages
-    val blockchain: Blockchain = BlockchainImpl(storagesInstance.storages)
->>>>>>> 94371b4b
   }
 
   trait TestSetup extends NodeStatusSetup with BlockUtils {
@@ -554,11 +535,7 @@
 
     val rlpxConnection = TestProbe()
 
-<<<<<<< HEAD
-    val peer = TestActorRef(Props(new PeerActor(nodeStatusHolder, _ => rlpxConnection.ref, hostConfig, storage)))
-=======
-    val peer = TestActorRef(Props(new PeerActor(nodeStatusHolder, _ => rlpxConnection.ref, blockchain)))
->>>>>>> 94371b4b
+    val peer = TestActorRef(Props(new PeerActor(nodeStatusHolder, _ => rlpxConnection.ref, hostConfig, blockchain)))
   }
 
 }