--- conflicted
+++ resolved
@@ -21,11 +21,8 @@
 import io.iohk.ethereum.network.{ForkResolver, PeerActor, PeerMessageBusActor}
 import io.iohk.ethereum.network.PeerActor.{GetMaxBlockNumber, MaxBlockNumber}
 import io.iohk.ethereum.network.PeerManagerActor.{FastSyncHostConfiguration, PeerConfiguration}
-<<<<<<< HEAD
 import io.iohk.ethereum.network.handshaker.{EtcHandshaker, EtcHandshakerConfiguration}
-=======
 import io.iohk.ethereum.network.p2p.messages.CommonMessages.Status.StatusEnc
->>>>>>> 6af973b6
 import io.iohk.ethereum.network.p2p.messages.CommonMessages.{NewBlock, Status}
 import io.iohk.ethereum.network.p2p.messages.PV62.GetBlockHeaders.GetBlockHeadersEnc
 import io.iohk.ethereum.network.p2p.messages.PV62._
@@ -242,21 +239,21 @@
     rlpxConnection.expectMsgClass(classOf[RLPxConnectionHandler.ConnectTo])
     rlpxConnection.reply(RLPxConnectionHandler.ConnectionEstablished)
 
-    val remoteHello = Hello(4, "test-client", Seq(Capability("eth", Message.PV63.toByte)), 9000, ByteString("unused"))
-    rlpxConnection.expectMsgPF() { case RLPxConnectionHandler.SendMessage(_: Hello) => () }
+    val remoteHello = Hello(4, "test-client", Seq(Capability("eth", Versions.PV63.toByte)), 9000, ByteString("unused"))
+    rlpxConnection.expectMsgPF() { case RLPxConnectionHandler.SendMessage(_: HelloEnc) => () }
     rlpxConnection.send(peer, RLPxConnectionHandler.MessageReceived(remoteHello))
 
     val remoteStatus = Status(
-      protocolVersion = Message.PV63,
+      protocolVersion = Versions.PV63,
       networkId = 0,
       totalDifficulty = blockchainConfig.daoForkBlockTotalDifficulty + 100000, // remote is after the fork
       bestHash = ByteString("blockhash"),
       genesisHash = genesisHash)
 
-    rlpxConnection.expectMsgPF() { case RLPxConnectionHandler.SendMessage(_: Status) => () }
+    rlpxConnection.expectMsgPF() { case RLPxConnectionHandler.SendMessage(_: StatusEnc) => () }
     rlpxConnection.send(peer, RLPxConnectionHandler.MessageReceived(remoteStatus))
 
-    rlpxConnection.expectMsgPF() { case RLPxConnectionHandler.SendMessage(_: GetBlockHeaders) => () }
+    rlpxConnection.expectMsgPF() { case RLPxConnectionHandler.SendMessage(_: GetBlockHeadersEnc) => () }
 
     //Request dao fork block from the peer
     rlpxConnection.send(peer, RLPxConnectionHandler.MessageReceived(GetBlockHeaders(Left(daoForkBlockNumber), 1, 0, false)))
