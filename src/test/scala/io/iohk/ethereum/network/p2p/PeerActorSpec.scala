--- conflicted
+++ resolved
@@ -211,22 +211,6 @@
     rlpxConnection.expectMsg(5.seconds, RLPxConnectionHandler.SendMessage(Disconnect(Disconnect.Reasons.TimeoutOnReceivingAMessage)))
   }
 
-<<<<<<< HEAD
-  it should "update max peer when receiving new block" in new TestSetup {
-
-  }
-
-  it should "update max peer when receiving block header" in new TestSetup {
-
-  }
-
-  it should "update max peer when sending new block" in new TestSetup {
-
-  }
-
-  it should "update max peer when sending block header" in new TestSetup {
-
-=======
   it should "return Receipts for block hashes" in new TestSetup {
     //given
     val receiptsHashes = Seq(
@@ -409,7 +393,22 @@
 
     //then
     rlpxConnection.expectMsg(RLPxConnectionHandler.SendMessage(BlockHeaders(Seq(firstHeader, secondHeader, Config.Blockchain.genesisBlockHeader))))
->>>>>>> 6001bf35
+  }
+
+  it should "update max peer when receiving new block" in new TestSetup {
+
+  }
+
+  it should "update max peer when receiving block header" in new TestSetup {
+
+  }
+
+  it should "update max peer when sending new block" in new TestSetup {
+
+  }
+
+  it should "update max peer when sending block header" in new TestSetup {
+
   }
 
   trait BlockUtils {
