package io.iohk.ethereum.jsonrpc

import io.iohk.ethereum.crypto.{ECDSASignature, kec256}
import akka.actor.ActorSystem
import akka.testkit.TestProbe
import akka.util.ByteString
import io.iohk.ethereum.{DefaultPatience, Fixtures}
import io.iohk.ethereum.db.components.{SharedEphemDataSources, Storages}
import io.iohk.ethereum.db.storage.AppStateStorage
import io.iohk.ethereum.domain.{Address, Block, BlockHeader, BlockchainImpl}
import io.iohk.ethereum.jsonrpc.EthService._
import io.iohk.ethereum.jsonrpc.JsonRpcController.JsonRpcConfig
import io.iohk.ethereum.jsonrpc.JsonSerializers.{OptionNoneToJNullSerializer, QuantitiesSerializer, UnformattedDataJsonSerializer}
import io.iohk.ethereum.jsonrpc.PersonalService._
import io.iohk.ethereum.network.p2p.messages.PV62.BlockBody
import io.iohk.ethereum.utils.MiningConfig
import io.iohk.ethereum.utils.{BlockchainConfig, Config}
import org.json4s.{DefaultFormats, Extraction, Formats}
import io.iohk.ethereum.jsonrpc.NetService.{ListeningResponse, PeerCountResponse, VersionResponse}
import io.iohk.ethereum.keystore.KeyStore
import io.iohk.ethereum.ledger.{BloomFilter, Ledger}
import io.iohk.ethereum.mining.BlockGenerator
import io.iohk.ethereum.ommers.OmmersPool
import io.iohk.ethereum.ommers.OmmersPool.Ommers
import io.iohk.ethereum.transactions.PendingTransactionsManager
import io.iohk.ethereum.validators.Validators
import org.json4s.JsonAST._
import org.json4s.JsonDSL._
import org.scalamock.scalatest.MockFactory
import org.scalatest.concurrent.{Eventually, ScalaFutures}
import org.scalatest.{FlatSpec, Matchers}
import org.spongycastle.util.encoders.Hex

import scala.concurrent.{Await, Future}
import scala.concurrent.duration._

// scalastyle:off file.size.limit
class JsonRpcControllerSpec extends FlatSpec with Matchers with ScalaFutures with DefaultPatience with Eventually {

  implicit val formats: Formats = DefaultFormats.preservingEmptyValues + OptionNoneToJNullSerializer +
    QuantitiesSerializer + UnformattedDataJsonSerializer

  "JsonRpcController" should "handle valid sha3 request" in new TestSetup {
    val rpcRequest = JsonRpcRequest("2.0", "web3_sha3", Some(JArray(JString("0x1234") :: Nil)), Some(1))

    val response = Await.result(jsonRpcController.handleRequest(rpcRequest), 3.seconds)

    response.jsonrpc shouldBe "2.0"
    response.id shouldBe JInt(1)
    response.error shouldBe None
    response.result shouldBe Some(JString("0x56570de287d73cd1cb6092bb8fdee6173974955fdef345ae579ee9f475ea7432"))
  }

  it should "fail when invalid request is received" in new TestSetup {
    val rpcRequest = JsonRpcRequest("2.0", "web3_sha3", Some(JArray(JString("asdasd") :: Nil)), Some(1))

    val response = Await.result(jsonRpcController.handleRequest(rpcRequest), 3.seconds)

    response.jsonrpc shouldBe "2.0"
    response.id shouldBe JInt(1)
    response.error shouldBe Some(JsonRpcErrors.InvalidParams("Invalid method parameters"))
  }

  it should "handle clientVersion request" in new TestSetup {
    val rpcRequest = JsonRpcRequest("2.0", "web3_clientVersion", None, Some(1))

    val response = Await.result(jsonRpcController.handleRequest(rpcRequest), 3.seconds)

    response.jsonrpc shouldBe "2.0"
    response.id shouldBe JInt(1)
    response.error shouldBe None
    response.result shouldBe Some(JString("etc-client/v0.1"))
  }

  it should "Handle net_peerCount request" in new TestSetup {
    (netService.peerCount _).expects(*).returning(Future.successful(Right(PeerCountResponse(123))))

    val rpcRequest = JsonRpcRequest("2.0", "net_peerCount", None, Some(1))

    val response = Await.result(jsonRpcController.handleRequest(rpcRequest), 3.seconds)

    response.result shouldBe Some(JString("0x7b"))
  }

  it should "Handle net_listening request" in new TestSetup {
    (netService.listening _).expects(*).returning(Future.successful(Right(ListeningResponse(false))))

    val rpcRequest = JsonRpcRequest("2.0", "net_listening", None, Some(1))

    val response = Await.result(jsonRpcController.handleRequest(rpcRequest), 3.seconds)

    response.result shouldBe Some(JBool(false))
  }

  it should "Handle net_version request" in new TestSetup {
    (netService.version _).expects(*).returning(Future.successful(Right(VersionResponse("99"))))

    val rpcRequest = JsonRpcRequest("2.0", "net_version", None, Some(1))

    val response = Await.result(jsonRpcController.handleRequest(rpcRequest), 3.seconds)

    response.result shouldBe Some(JString("99"))
  }

  it should "eth_protocolVersion" in new TestSetup {
    val rpcRequest = JsonRpcRequest("2.0", "eth_protocolVersion", None, Some(1))

    val response = Await.result(jsonRpcController.handleRequest(rpcRequest), Duration.Inf)

    response.jsonrpc shouldBe "2.0"
    response.id shouldBe JInt(1)
    response.error shouldBe None
    response.result shouldBe Some(JString("0x3f"))
  }

  it should "handle eth_blockNumber request" in new TestSetup {
    val bestBlockNumber = 10
  (appStateStorage.getBestBlockNumber _).expects().returning(bestBlockNumber)

    val rpcRequest = JsonRpcRequest("2.0", "eth_blockNumber", None, Some(1))

    val response = Await.result(jsonRpcController.handleRequest(rpcRequest), Duration.Inf)

    response.jsonrpc shouldBe "2.0"
    response.id shouldBe JInt(1)
    response.error shouldBe None
    response.result shouldBe Some(JString(s"0xa"))
  }

  it should "eth_syncing" in new TestSetup {
    (appStateStorage.getSyncStartingBlock _).expects().returning(100)
    (appStateStorage.getBestBlockNumber _).expects().returning(200)
    (appStateStorage.getEstimatedHighestBlock _).expects().returning(300)

    val rpcRequest = JsonRpcRequest("2.0", "eth_syncing", None, Some(1))

    val response = Await.result(jsonRpcController.handleRequest(rpcRequest), Duration.Inf)

    response.jsonrpc shouldBe "2.0"
    response.id shouldBe JInt(1)
    response.error shouldBe None
    response.result shouldBe Some(JObject("startingBlock" -> "0x64", "currentBlock" -> "0xc8", "highestBlock" -> "0x12c"))
  }

  it should "only allow to call mehtods of enabled apis" in new TestSetup {
    override def config: JsonRpcConfig = new JsonRpcConfig { override val apis = Seq("web3") }

    val ethRpcRequest = JsonRpcRequest("2.0", "eth_protocolVersion", None, Some(1))
    val ethResponse = jsonRpcController.handleRequest(ethRpcRequest).futureValue

    ethResponse.error shouldBe Some(JsonRpcErrors.MethodNotFound)
    ethResponse.result shouldBe None

    val web3RpcRequest = JsonRpcRequest("2.0", "web3_clientVersion", None, Some(1))
    val web3Response = jsonRpcController.handleRequest(web3RpcRequest).futureValue

    web3Response.error shouldBe None
    web3Response.result shouldBe Some(JString("etc-client/v0.1"))
  }

  it should "handle eth_getBlockTransactionCountByHash request" in new TestSetup {
    val blockToRequest = Block(Fixtures.Blocks.Block3125369.header, Fixtures.Blocks.Block3125369.body)

    blockchain.save(blockToRequest)

    val rpcRequest = JsonRpcRequest(
      "2.0",
      "eth_getBlockTransactionCountByHash",
      Some(JArray(List(JString(s"0x${blockToRequest.header.hashAsHexString}")))),
      Some(JInt(1))
    )
    val response = Await.result(jsonRpcController.handleRequest(rpcRequest), Duration.Inf)

    val expectedTxCount = Extraction.decompose(BigInt(blockToRequest.body.transactionList.size))

    response.jsonrpc shouldBe "2.0"
    response.id shouldBe JInt(1)
    response.error shouldBe None
    response.result shouldBe Some(expectedTxCount)
  }

  it should "handle eth_getBlockByHash request" in new TestSetup {

    val blockToRequest = Block(Fixtures.Blocks.Block3125369.header, Fixtures.Blocks.Block3125369.body)
    val blockTd = blockToRequest.header.difficulty

    blockchain.save(blockToRequest)
    blockchain.save(blockToRequest.header.hash, blockTd)

    val request = JsonRpcRequest(
      "2.0",
      "eth_getBlockByHash",
      Some(JArray(List(JString(s"0x${blockToRequest.header.hashAsHexString}"), JBool(false)))),
      Some(JInt(1))
    )
    val response = Await.result(jsonRpcController.handleRequest(request), Duration.Inf)

    val expectedBlockResponse = Extraction.decompose(BlockResponse(blockToRequest, fullTxs = false, totalDifficulty = Some(blockTd)))

    response.jsonrpc shouldBe "2.0"
    response.id shouldBe JInt(1)
    response.error shouldBe None
    response.result shouldBe Some(expectedBlockResponse)
  }

  it should "handle eth_getBlockByNumber request" in new TestSetup {

    val blockToRequest = Block(Fixtures.Blocks.Block3125369.header, Fixtures.Blocks.Block3125369.body)
    val blockTd = blockToRequest.header.difficulty

    blockchain.save(blockToRequest)
    blockchain.save(blockToRequest.header.hash, blockTd)

    val request = JsonRpcRequest(
      "2.0",
      "eth_getBlockByNumber",
      Some(JArray(List(JString(s"0x${Hex.toHexString(blockToRequest.header.number.toByteArray)}"), JBool(false)))),
      Some(JInt(1))
    )
    val response = Await.result(jsonRpcController.handleRequest(request), Duration.Inf)

    val expectedBlockResponse = Extraction.decompose(BlockResponse(blockToRequest, fullTxs = false, totalDifficulty = Some(blockTd)))

    response.jsonrpc shouldBe "2.0"
    response.id shouldBe JInt(1)
    response.error shouldBe None
    response.result shouldBe Some(expectedBlockResponse)
  }

  it should "handle eth_getUncleByBlockHashAndIndex request" in new TestSetup {
    val uncle = Fixtures.Blocks.DaoForkBlock.header
    val blockToRequest = Block(Fixtures.Blocks.Block3125369.header, BlockBody(Nil, Seq(uncle)))

    blockchain.save(blockToRequest)

    val request: JsonRpcRequest = JsonRpcRequest(
      "2.0",
      "eth_getUncleByBlockHashAndIndex",
      Some(JArray(List(
        JString(s"0x${blockToRequest.header.hashAsHexString}"),
        JString(s"0x${Hex.toHexString(BigInt(0).toByteArray)}")
      ))),
      Some(JInt(1))
    )
    val response = Await.result(jsonRpcController.handleRequest(request), Duration.Inf)

    val expectedUncleBlockResponse = Extraction.decompose(BlockResponse(uncle, None, pendingBlock = false))
      .removeField {
        case ("transactions", _) => true
        case _ => false
      }

    response.jsonrpc shouldBe "2.0"
    response.id shouldBe JInt(1)
    response.error shouldBe None
    response.result shouldBe Some(expectedUncleBlockResponse)
  }

  it should "handle eth_getUncleByBlockNumberAndIndex request" in new TestSetup {
    val uncle = Fixtures.Blocks.DaoForkBlock.header
    val blockToRequest = Block(Fixtures.Blocks.Block3125369.header, BlockBody(Nil, Seq(uncle)))

    blockchain.save(blockToRequest)

    val request: JsonRpcRequest = JsonRpcRequest(
      "2.0",
      "eth_getUncleByBlockNumberAndIndex",
      Some(JArray(List(
        JString(s"0x${Hex.toHexString(blockToRequest.header.number.toByteArray)}"),
        JString(s"0x${Hex.toHexString(BigInt(0).toByteArray)}")
      ))),
      Some(JInt(1))
    )
    val response = Await.result(jsonRpcController.handleRequest(request), Duration.Inf)

    val expectedUncleBlockResponse = Extraction.decompose(BlockResponse(uncle, None, pendingBlock = false))
      .removeField {
        case ("transactions", _) => true
        case _ => false
      }

    response.jsonrpc shouldBe "2.0"
    response.id shouldBe JInt(1)
    response.error shouldBe None
    response.result shouldBe Some(expectedUncleBlockResponse)
  }

  it should "handle eth_getTransactionByBlockHashAndIndex request" in new TestSetup {
    val blockToRequest = Block(Fixtures.Blocks.Block3125369.header, Fixtures.Blocks.Block3125369.body)
    val txIndexToRequest = blockToRequest.body.transactionList.size / 2

    blockchain.save(blockToRequest)

    val request: JsonRpcRequest = JsonRpcRequest(
      "2.0",
      "eth_getTransactionByBlockHashAndIndex",
      Some(JArray(List(
        JString(s"0x${blockToRequest.header.hashAsHexString}"),
        JString(s"0x${Hex.toHexString(BigInt(txIndexToRequest).toByteArray)}")
      ))),
      Some(JInt(1))
    )
    val response = Await.result(jsonRpcController.handleRequest(request), Duration.Inf)
    val expectedStx = blockToRequest.body.transactionList.apply(txIndexToRequest)
    val expectedTxResponse = Extraction.decompose(
      TransactionResponse(expectedStx, Some(blockToRequest.header), Some(txIndexToRequest))
    )

    response.jsonrpc shouldBe "2.0"
    response.id shouldBe JInt(1)
    response.error shouldBe None
    response.result shouldBe Some(expectedTxResponse)
  }

  it should "personal_importRawKey" in new TestSetup {
    val key = "7a44789ed3cd85861c0bbf9693c7e1de1862dd4396c390147ecf1275099c6e6f"
    val keyBytes = ByteString(Hex.decode(key))
    val addr = Address("0x00000000000000000000000000000000000000ff")
    val pass = "aaa"

    (personalService.importRawKey _).expects(ImportRawKeyRequest(keyBytes, pass))
      .returning(Future.successful(Right(ImportRawKeyResponse(addr))))

    val params = JArray(JString(key) :: JString(pass) :: Nil)
    val rpcRequest = JsonRpcRequest("2.0", "personal_importRawKey", Some(params), Some(1))
    val response = jsonRpcController.handleRequest(rpcRequest).futureValue

    response.jsonrpc shouldBe "2.0"
    response.id shouldBe JInt(1)
    response.error shouldBe None
    response.result shouldBe Some(JString(addr.toString))
  }

  it should "personal_newAccount" in new TestSetup {
    val addr = Address("0x00000000000000000000000000000000000000ff")
    val pass = "aaa"

    (personalService.newAccount _).expects(NewAccountRequest(pass))
      .returning(Future.successful(Right(NewAccountResponse(addr))))

    val params = JArray(JString(pass) :: Nil)
    val rpcRequest = JsonRpcRequest("2.0", "personal_newAccount", Some(params), Some(1))
    val response = jsonRpcController.handleRequest(rpcRequest).futureValue

    response.jsonrpc shouldBe "2.0"
    response.id shouldBe JInt(1)
    response.error shouldBe None
    response.result shouldBe Some(JString(addr.toString))
  }

  it should "personal_listAccounts" in new TestSetup {
    val addresses = List(34, 12391, 123).map(Address(_))
    val pass = "aaa"

    (personalService.listAccounts _).expects(ListAccountsRequest())
      .returning(Future.successful(Right(ListAccountsResponse(addresses))))

    val rpcRequest = JsonRpcRequest("2.0", "personal_listAccounts", None, Some(1))
    val response = jsonRpcController.handleRequest(rpcRequest).futureValue

    response.jsonrpc shouldBe "2.0"
    response.id shouldBe JInt(1)
    response.error shouldBe None
    response.result shouldBe Some(JArray(addresses.map(a => JString(a.toString))))
  }

  it should "personal_unlockAccount" in new TestSetup {
    val address = Address(42)
    val pass = "aaa"
    val params = JArray(JString(address.toString) :: JString(pass) :: Nil)

    (personalService.unlockAccount _).expects(UnlockAccountRequest(address, pass))
      .returning(Future.successful(Right(UnlockAccountResponse(true))))

    val rpcRequest = JsonRpcRequest("2.0", "personal_unlockAccount", Some(params), Some(1))
    val response = jsonRpcController.handleRequest(rpcRequest).futureValue

    response.jsonrpc shouldBe "2.0"
    response.id shouldBe JInt(1)
    response.error shouldBe None
    response.result shouldBe Some(JBool(true))
  }

  it should "personal_lockAccount" in new TestSetup {
    val address = Address(42)
    val params = JArray(JString(address.toString) :: Nil)

    (personalService.lockAccount _).expects(LockAccountRequest(address))
      .returning(Future.successful(Right(LockAccountResponse(true))))

    val rpcRequest = JsonRpcRequest("2.0", "personal_lockAccount", Some(params), Some(1))
    val response = jsonRpcController.handleRequest(rpcRequest).futureValue

    response.jsonrpc shouldBe "2.0"
    response.id shouldBe JInt(1)
    response.error shouldBe None
    response.result shouldBe Some(JBool(true))
  }

  it should "personal_sendTransaction" in new TestSetup {
    val params = JArray(
      JObject(
        "from" -> Address(42).toString,
        "to" -> Address(123).toString,
        "value" -> 1000
      ) :: JString("passphrase") :: Nil
    )

    val txHash = ByteString(1, 2, 3, 4)

    (personalService.sendTransaction(_: SendTransactionWithPassphraseRequest)).expects(*)
      .returning(Future.successful(Right(SendTransactionWithPassphraseResponse(txHash))))

    val rpcRequest = JsonRpcRequest("2.0", "personal_sendTransaction", Some(params), Some(1))
    val response = jsonRpcController.handleRequest(rpcRequest).futureValue

    response.jsonrpc shouldBe "2.0"
    response.id shouldBe JInt(1)
    response.error shouldBe None
    response.result shouldBe Some(JString(s"0x${Hex.toHexString(txHash.toArray)}"))
  }

  it should "eth_sendTransaction" in new TestSetup {
    val params = JArray(
      JObject(
        "from" -> Address(42).toString,
        "to" -> Address(123).toString,
        "value" -> 1000
      ) :: Nil
    )

    val txHash = ByteString(1, 2, 3, 4)

    (personalService.sendTransaction(_: SendTransactionRequest)).expects(*)
      .returning(Future.successful(Right(SendTransactionResponse(txHash))))

    val rpcRequest = JsonRpcRequest("2.0", "eth_sendTransaction", Some(params), Some(1))
    val response = jsonRpcController.handleRequest(rpcRequest).futureValue

    response.jsonrpc shouldBe "2.0"
    response.id shouldBe JInt(1)
    response.error shouldBe None
    response.result shouldBe Some(JString(s"0x${Hex.toHexString(txHash.toArray)}"))
  }

  it should "eth_getWork" in new TestSetup {
    val seed = s"""0x${"00" * 32}"""
    val target = "0x1999999999999999999999999999999999999999999999999999999999999999"
    val headerPowHash = s"0x${Hex.toHexString(kec256(BlockHeader.getEncodedWithoutNonce(blockHeader)))}"

    (appStateStorage.getBestBlockNumber _).expects().returns(1)
    (blockGenerator.generateBlockForMining _).expects(*, *, *, *)
      .returns(Right(Block(blockHeader, BlockBody(Nil, Nil))))

    val request: JsonRpcRequest = JsonRpcRequest(
      "2.0",
      "eth_getWork",
      None,
      Some(JInt(1))
    )

    val result: Future[JsonRpcResponse] = jsonRpcController.handleRequest(request)

    pendingTransactionsManager.expectMsg(PendingTransactionsManager.GetPendingTransactions)
    pendingTransactionsManager.reply(PendingTransactionsManager.PendingTransactions(Nil))

    ommersPool.expectMsg(OmmersPool.GetOmmers(2))
    ommersPool.reply(Ommers(Nil))

    val response = result.futureValue
    response.jsonrpc shouldBe "2.0"
    response.id shouldBe JInt(1)
    response.error shouldBe None
    response.result shouldBe Some(JArray(List(
      JString(headerPowHash),
      JString(seed),
      JString(target)
    )))
  }

  it should "eth_getWork when fail to get ommers and transactions" in new TestSetup {
    val seed = s"""0x${"00" * 32}"""
    val target = "0x1999999999999999999999999999999999999999999999999999999999999999"
    val headerPowHash = s"0x${Hex.toHexString(kec256(BlockHeader.getEncodedWithoutNonce(blockHeader)))}"

    (appStateStorage.getBestBlockNumber _).expects().returns(1)
    (blockGenerator.generateBlockForMining _).expects(*, *, *, *)
      .returns(Right(Block(blockHeader, BlockBody(Nil, Nil))))

    val request: JsonRpcRequest = JsonRpcRequest(
      "2.0",
      "eth_getWork",
      None,
      Some(JInt(1))
    )

    val result: Future[JsonRpcResponse] = jsonRpcController.handleRequest(request)

    pendingTransactionsManager.expectMsg(PendingTransactionsManager.GetPendingTransactions)
    ommersPool.expectMsg(OmmersPool.GetOmmers(2))
    //on time out it should respond with empty list

    //wait for actor timeouts
    Thread.sleep(4.seconds.toMillis)

    val response = result.futureValue
    response.jsonrpc shouldBe "2.0"
    response.id shouldBe JInt(1)
    response.error shouldBe None
    response.result shouldBe Some(JArray(List(
      JString(headerPowHash),
      JString(seed),
      JString(target)
    )))
  }

  it should "eth_submitWork" in new TestSetup {
    val nonce = s"0x0000000000000001"
    val mixHash =s"""0x${"01" * 32}"""
    val headerPowHash = "02" * 32

    (blockGenerator.getPrepared _)
      .expects(ByteString(Hex.decode(headerPowHash)))
      .returns(Some(Block(blockHeader, BlockBody(Nil, Nil))))
    (appStateStorage.getBestBlockNumber _).expects().returns(1)

    val request: JsonRpcRequest = JsonRpcRequest(
      "2.0",
      "eth_submitWork",
      Some(JArray(List(
        JString(nonce),
        JString(s"0x$headerPowHash"),
        JString(mixHash)
      ))),
      Some(JInt(1))
    )

    val response = jsonRpcController.handleRequest(request).futureValue
    response.jsonrpc shouldBe "2.0"
    response.id shouldBe JInt(1)
    response.error shouldBe None
    response.result shouldBe Some(JBool(true))
  }

  it should "eth_submitHashrate" in new TestSetup {
    val request: JsonRpcRequest = JsonRpcRequest(
      "2.0",
      "eth_submitHashrate",
      Some(JArray(List(
        JString(s"0x${"0" * 61}500"),
        JString(s"0x59daa26581d0acd1fce254fb7e85952f4c09d0915afd33d3886cd914bc7d283c")
      ))),
      Some(JInt(1))
    )

    val response = jsonRpcController.handleRequest(request).futureValue
    response.jsonrpc shouldBe "2.0"
    response.id shouldBe JInt(1)
    response.error shouldBe None
    response.result shouldBe Some(JBool(true))
  }

  it should "eth_hashrate" in new TestSetup {
    val request: JsonRpcRequest = JsonRpcRequest(
      "2.0",
      "eth_hashrate",
      None,
      Some(JInt(1))
    )

    val response = jsonRpcController.handleRequest(request).futureValue
    response.jsonrpc shouldBe "2.0"
    response.id shouldBe JInt(1)
    response.error shouldBe None
    response.result shouldBe Some(JString("0x0"))
  }

  it should "eth_gasPrice" in new TestSetup {
    (appStateStorage.getBestBlockNumber _).expects().returning(42)
    blockchain.save(Block(Fixtures.Blocks.Block3125369.header.copy(number = 42), Fixtures.Blocks.Block3125369.body))

    val request: JsonRpcRequest = JsonRpcRequest(
      "2.0",
      "eth_gasPrice",
      None,
      Some(JInt(1))
    )

    val response = jsonRpcController.handleRequest(request).futureValue
    response.jsonrpc shouldBe "2.0"
    response.id shouldBe JInt(1)
    response.error shouldBe None
    response.result shouldBe Some(JString("0x4a817c800"))
  }

  it should "eth_call" in new TestSetup {
    val mockEthService = mock[EthService]
    override val jsonRpcController = new JsonRpcController(web3Service, netService, mockEthService, personalService, config)

    (mockEthService.call _).expects(*).returning(Future.successful(Right(CallResponse(ByteString("asd")))))

    val json = JArray(List(
      JObject(
        "from" -> "0xabbb6bebfa05aa13e908eaa492bd7a8343760477",
        "to" -> "0xda714fe079751fa7a1ad80b76571ea6ec52a446c",
        "gas" -> "0x12",
        "gasPrice" -> "0x123",
        "value" -> "0x99",
        "data" -> "0xFF44"
      ),
      JString("latest")
    ))
    val rpcRequest = JsonRpcRequest("2.0", "eth_call", Some(json), Some(1))
    val response = jsonRpcController.handleRequest(rpcRequest).futureValue

    response.jsonrpc shouldBe "2.0"
    response.id shouldBe JInt(1)
    response.error shouldBe None
    response.result shouldBe Some(JString("0x617364"))
  }

  it should "eth_estimateGas" in new TestSetup {
    val mockEthService = mock[EthService]
    override val jsonRpcController = new JsonRpcController(web3Service, netService, mockEthService, personalService, config)

    (mockEthService.estimateGas _).expects(*).returning(Future.successful(Right(EstimateGasResponse(2310))))

    val json = JArray(List(
      JObject(
        "from" -> "0xabbb6bebfa05aa13e908eaa492bd7a8343760477",
        "to" -> "0xda714fe079751fa7a1ad80b76571ea6ec52a446c",
        "gas" -> "0x12",
        "gasPrice" -> "0x123",
        "value" -> "0x99",
        "data" -> "0xFF44"
      ),
      JString("latest")
    ))
    val rpcRequest = JsonRpcRequest("2.0", "eth_estimateGas", Some(json), Some(1))
    val response = jsonRpcController.handleRequest(rpcRequest).futureValue

    response.jsonrpc shouldBe "2.0"
    response.id shouldBe JInt(1)
    response.error shouldBe None
    response.result shouldBe Some(JString("0x906"))
  }

  it should "eth_getCode" in new TestSetup {
    val mockEthService = mock[EthService]
    override val jsonRpcController = new JsonRpcController(web3Service, netService, mockEthService, personalService, config)

    (mockEthService.getCode _).expects(*).returning(Future.successful(Right(GetCodeResponse(ByteString(Hex.decode("FFAA22"))))))

    val request: JsonRpcRequest = JsonRpcRequest(
      "2.0",
      "eth_getCode",
      Some(JArray(List(
        JString(s"0x7B9Bc474667Db2fFE5b08d000F1Acc285B2Ae47D"),
        JString(s"latest")
      ))),
      Some(JInt(1))
    )

    val response = jsonRpcController.handleRequest(request).futureValue
    response.jsonrpc shouldBe "2.0"
    response.id shouldBe JInt(1)
    response.error shouldBe None
    response.result shouldBe Some(JString("0xffaa22"))
  }

  it should "eth_getUncleCountByBlockNumber" in new TestSetup {
    val mockEthService = mock[EthService]
    override val jsonRpcController = new JsonRpcController(web3Service, netService, mockEthService, personalService, config)

    (mockEthService.getUncleCountByBlockNumber _).expects(*)
      .returning(Future.successful(Right(GetUncleCountByBlockNumberResponse(2))))

    val request: JsonRpcRequest = JsonRpcRequest(
      "2.0",
      "eth_getUncleCountByBlockNumber",
      Some(JArray(List(
        JString(s"0x12")
      ))),
      Some(JInt(1))
    )

    val response = jsonRpcController.handleRequest(request).futureValue
    response.jsonrpc shouldBe "2.0"
    response.id shouldBe JInt(1)
    response.error shouldBe None
    response.result shouldBe Some(JString("0x2"))
  }

  it should "eth_getUncleCountByBlockHash " in new TestSetup {
    val mockEthService = mock[EthService]
    override val jsonRpcController = new JsonRpcController(web3Service, netService, mockEthService, personalService, config)

    (mockEthService.getUncleCountByBlockHash _).expects(*)
      .returning(Future.successful(Right(GetUncleCountByBlockHashResponse(3))))

    val request: JsonRpcRequest = JsonRpcRequest(
      "2.0",
      "eth_getUncleCountByBlockHash",
      Some(JArray(List(
        JString(s"0x7dc64cb9d8a95763e288d71088fe3116e10dbff317c09f7a9bd5dd6974d27d20")
      ))),
      Some(JInt(1))
    )

    val response = jsonRpcController.handleRequest(request).futureValue
    response.jsonrpc shouldBe "2.0"
    response.id shouldBe JInt(1)
    response.error shouldBe None
    response.result shouldBe Some(JString("0x3"))
  }

  it should "eth_getBlockTransactionCountByNumber " in new TestSetup {
    val mockEthService = mock[EthService]
    override val jsonRpcController = new JsonRpcController(web3Service, netService, mockEthService, personalService, config)

    (mockEthService.getBlockTransactionCountByNumber _).expects(*)
      .returning(Future.successful(Right(GetBlockTransactionCountByNumberResponse(17))))

    val request: JsonRpcRequest = JsonRpcRequest(
      "2.0",
      "eth_getBlockTransactionCountByNumber",
      Some(JArray(List(
        JString(s"0x123")
      ))),
      Some(JInt(1))
    )

    val response = jsonRpcController.handleRequest(request).futureValue
    response.jsonrpc shouldBe "2.0"
    response.id shouldBe JInt(1)
    response.error shouldBe None
    response.result shouldBe Some(JString("0x11"))
  }

  it should "eth_coinbase " in new TestSetup {
    val request: JsonRpcRequest = JsonRpcRequest(
      "2.0",
      "eth_coinbase",
      None,
      Some(JInt(1))
    )

    val response = jsonRpcController.handleRequest(request).futureValue
    response.jsonrpc shouldBe "2.0"
    response.id shouldBe JInt(1)
    response.error shouldBe None
    response.result shouldBe Some(JString("0x" + "42" * 20))
  }

  it should "eth_getTransactionByBlockNumberAndIndex by tag" in new TestSetup {
    val blockToRequest = Block(Fixtures.Blocks.Block3125369.header, Fixtures.Blocks.Block3125369.body)
    val txIndex = 1

    blockchain.save(blockToRequest)
    (appStateStorage.getBestBlockNumber _).expects().returns(blockToRequest.header.number)

    val request: JsonRpcRequest = JsonRpcRequest(
      "2.0",
      "eth_getTransactionByBlockNumberAndIndex",
      Some(JArray(List(
        JString(s"latest"),
        JString(s"0x${Hex.toHexString(BigInt(txIndex).toByteArray)}")
      ))),
      Some(JInt(1))
    )
    val response = jsonRpcController.handleRequest(request).futureValue
    val expectedStx = blockToRequest.body.transactionList(txIndex)
    val expectedTxResponse = Extraction.decompose(
      TransactionResponse(expectedStx, Some(blockToRequest.header), Some(txIndex))
    )

    response.jsonrpc shouldBe "2.0"
    response.id shouldBe JInt(1)
    response.error shouldBe None
    response.result shouldBe Some(expectedTxResponse)
  }

  it should "eth_getTransactionByBlockNumberAndIndex by hex number" in new TestSetup {
    val blockToRequest = Block(Fixtures.Blocks.Block3125369.header.copy(number = BigInt(0xC005)), Fixtures.Blocks.Block3125369.body)
    val txIndex = 1

    blockchain.save(blockToRequest)

    val request: JsonRpcRequest = JsonRpcRequest(
      "2.0",
      "eth_getTransactionByBlockNumberAndIndex",
      Some(JArray(List(
        JString(s"0xC005"),
        JString(s"0x${Hex.toHexString(BigInt(txIndex).toByteArray)}")
      ))),
      Some(JInt(1))
    )
    val response = jsonRpcController.handleRequest(request).futureValue
    val expectedStx = blockToRequest.body.transactionList(txIndex)
    val expectedTxResponse = Extraction.decompose(
      TransactionResponse(expectedStx, Some(blockToRequest.header), Some(txIndex))
    )

    response.jsonrpc shouldBe "2.0"
    response.id shouldBe JInt(1)
    response.error shouldBe None
    response.result shouldBe Some(expectedTxResponse)
  }

  it should "eth_getTransactionByBlockNumberAndIndex by number" in new TestSetup {
    val blockToRequest = Block(Fixtures.Blocks.Block3125369.header, Fixtures.Blocks.Block3125369.body)
    val txIndex = 1

    blockchain.save(blockToRequest)

    val request: JsonRpcRequest = JsonRpcRequest(
      "2.0",
      "eth_getTransactionByBlockNumberAndIndex",
      Some(JArray(List(
        JInt(Fixtures.Blocks.Block3125369.header.number),
        JString(s"0x${Hex.toHexString(BigInt(txIndex).toByteArray)}")
      ))),
      Some(JInt(1))
    )
    val response = jsonRpcController.handleRequest(request).futureValue
    val expectedStx = blockToRequest.body.transactionList(txIndex)
    val expectedTxResponse = Extraction.decompose(
      TransactionResponse(expectedStx, Some(blockToRequest.header), Some(txIndex))
    )

    response.jsonrpc shouldBe "2.0"
    response.id shouldBe JInt(1)
    response.error shouldBe None
    response.result shouldBe Some(expectedTxResponse)
  }

  it should "eth_getBalance" in new TestSetup {
    val mockEthService = mock[EthService]
    override val jsonRpcController = new JsonRpcController(web3Service, netService, mockEthService, personalService, config)

    (mockEthService.getBalance _).expects(*)
      .returning(Future.successful(Right(GetBalanceResponse(17))))

    val request: JsonRpcRequest = JsonRpcRequest(
      "2.0",
      "eth_getBalance",
      Some(JArray(List(
        JString(s"0x7B9Bc474667Db2fFE5b08d000F1Acc285B2Ae47D"),
        JString(s"latest")
      ))),
      Some(JInt(1))
    )

    val response = jsonRpcController.handleRequest(request).futureValue
    response.jsonrpc shouldBe "2.0"
    response.id shouldBe JInt(1)
    response.error shouldBe None
    response.result shouldBe Some(JString("0x11"))
  }

  it should "eth_getStorageAt" in new TestSetup {
    val mockEthService = mock[EthService]
    override val jsonRpcController = new JsonRpcController(web3Service, netService, mockEthService, personalService, config)

    (mockEthService.getStorageAt _).expects(*)
      .returning(Future.successful(Right(GetStorageAtResponse(ByteString("response")))))

    val request: JsonRpcRequest = JsonRpcRequest(
      "2.0",
      "eth_getStorageAt",
      Some(JArray(List(
        JString(s"0x7B9Bc474667Db2fFE5b08d000F1Acc285B2Ae47D"),
        JString(s"0x01"),
        JString(s"latest")
      ))),
      Some(JInt(1))
    )

    val response = jsonRpcController.handleRequest(request).futureValue
    response.jsonrpc shouldBe "2.0"
    response.id shouldBe JInt(1)
    response.error shouldBe None
    response.result shouldBe Some(JString("0x" + Hex.toHexString(ByteString("response").toArray[Byte])))
  }

  it should "eth_getTransactionCount" in new TestSetup {
    val mockEthService = mock[EthService]
    override val jsonRpcController = new JsonRpcController(web3Service, netService, mockEthService, personalService, config)

    (mockEthService.getTransactionCount _).expects(*)
      .returning(Future.successful(Right(GetTransactionCountResponse(123))))

    val request: JsonRpcRequest = JsonRpcRequest(
      "2.0",
      "eth_getTransactionCount",
      Some(JArray(List(
        JString(s"0x7B9Bc474667Db2fFE5b08d000F1Acc285B2Ae47D"),
        JString(s"latest")
      ))),
      Some(JInt(1))
    )

    val response = jsonRpcController.handleRequest(request).futureValue
    response.jsonrpc shouldBe "2.0"
    response.id shouldBe JInt(1)
    response.error shouldBe None
    response.result shouldBe Some(JString("0x7b"))
  }

<<<<<<< HEAD
  it should "eth_getTransactionByHash" in new TestSetup {
    val mockEthService = mock[EthService]
    override val jsonRpcController = new JsonRpcController(web3Service, netService, mockEthService, personalService, config)

    val txResponse = TransactionResponse(Fixtures.Blocks.Block3125369.body.transactionList.head)
    (mockEthService.getTransactionByHash _).expects(*)
      .returning(Future.successful(Right(GetTransactionByHashResponse(Some(txResponse)))))

    val request: JsonRpcRequest = JsonRpcRequest(
      "2.0",
      "eth_getTransactionByHash",
      Some(JArray(List(
        JString("0xe9b2d3e8a2bc996a1c7742de825fdae2466ae783ce53484304efffe304ff232d")
=======
  it should "personal_ecRecover" in new TestSetup {
    val r: ByteString = ByteString(Hex.decode("a3f20717a250c2b0b729b7e5becbff67fdaef7e0699da4de7ca5895b02a170a1"))
    val s: ByteString = ByteString(Hex.decode("2d887fd3b17bfdce3481f10bea41f45ba9f709d39ce8325427b57afcfc994cee"))
    val v: ByteString = ByteString(Hex.decode("1b"))
    val sig = ECDSASignature(r, s, v)

    (personalService.ecRecover _).expects(EcRecoverRequest(ByteString(Hex.decode("deadbeaf")), sig))
      .returns(Future.successful(Right(EcRecoverResponse(Address(ByteString(Hex.decode("9b2055d370f73ec7d8a03e965129118dc8f5bf83")))))))

    val request: JsonRpcRequest = JsonRpcRequest(
      "2.0",
      "personal_ecRecover",
      Some(JArray(List(
        JString(s"0xdeadbeaf"),
        JString(s"0xa3f20717a250c2b0b729b7e5becbff67fdaef7e0699da4de7ca5895b02a170a12d887fd3b17bfdce3481f10bea41f45ba9f709d39ce8325427b57afcfc994cee1b")
>>>>>>> 7b01ef9b
      ))),
      Some(JInt(1))
    )

    val response = jsonRpcController.handleRequest(request).futureValue
    response.jsonrpc shouldBe "2.0"
    response.id shouldBe JInt(1)
    response.error shouldBe None
<<<<<<< HEAD
    response.result shouldBe Some(Extraction.decompose(txResponse))
=======
    response.result shouldBe Some(JString("0x9b2055d370f73ec7d8a03e965129118dc8f5bf83"))
>>>>>>> 7b01ef9b
  }

  trait TestSetup extends MockFactory {
    def config: JsonRpcConfig = Config.Network.Rpc

    val storagesInstance = new SharedEphemDataSources with Storages.DefaultStorages
    val blockchain = BlockchainImpl(storagesInstance.storages)
    val blockGenerator: BlockGenerator = mock[BlockGenerator]
    implicit val system = ActorSystem("JsonRpcControllerSpec_System")

    val syncingController = TestProbe()
    val ledger = mock[Ledger]
    val validators = mock[Validators]
    val blockchainConfig = mock[BlockchainConfig]
    val keyStore = mock[KeyStore]

    val pendingTransactionsManager = TestProbe()
    val ommersPool = TestProbe()

    val miningConfig = new MiningConfig {
      override val coinbase: Address = Address(Hex.decode("42" * 20))
      override val blockCacheSize: Int = 30
      override val ommersPoolSize: Int = 30
      override val txPoolSize: Int = 30
      override val poolingServicesTimeout: FiniteDuration = 3.seconds
    }


    val appStateStorage = mock[AppStateStorage]
    val web3Service = new Web3Service
    val netService = mock[NetService]
    val personalService = mock[PersonalService]
    val ethService = new EthService(storagesInstance.storages, blockGenerator, appStateStorage, miningConfig, ledger,
      blockchainConfig, keyStore, pendingTransactionsManager.ref, syncingController.ref, ommersPool.ref)
    val jsonRpcController = new JsonRpcController(web3Service, netService, ethService, personalService, config)

    val blockHeader = BlockHeader(
      parentHash = ByteString("unused"),
      ommersHash = ByteString("unused"),
      beneficiary = ByteString("unused"),
      stateRoot = ByteString("unused"),
      transactionsRoot = ByteString("unused"),
      receiptsRoot = ByteString("unused"),
      logsBloom = BloomFilter.EmptyBloomFilter,
      difficulty = 10,
      number = 2,
      gasLimit = 0,
      gasUsed = 0,
      unixTimestamp = 0,
      extraData = ByteString("unused"),
      mixHash = ByteString("unused"),
      nonce = ByteString("unused"))
  }

}<|MERGE_RESOLUTION|>--- conflicted
+++ resolved
@@ -907,7 +907,6 @@
     response.result shouldBe Some(JString("0x7b"))
   }
 
-<<<<<<< HEAD
   it should "eth_getTransactionByHash" in new TestSetup {
     val mockEthService = mock[EthService]
     override val jsonRpcController = new JsonRpcController(web3Service, netService, mockEthService, personalService, config)
@@ -921,7 +920,17 @@
       "eth_getTransactionByHash",
       Some(JArray(List(
         JString("0xe9b2d3e8a2bc996a1c7742de825fdae2466ae783ce53484304efffe304ff232d")
-=======
+      ))),
+      Some(JInt(1))
+    )
+
+    val response = jsonRpcController.handleRequest(request).futureValue
+    response.jsonrpc shouldBe "2.0"
+    response.id shouldBe JInt(1)
+    response.error shouldBe None
+    response.result shouldBe Some(Extraction.decompose(txResponse))
+  }
+
   it should "personal_ecRecover" in new TestSetup {
     val r: ByteString = ByteString(Hex.decode("a3f20717a250c2b0b729b7e5becbff67fdaef7e0699da4de7ca5895b02a170a1"))
     val s: ByteString = ByteString(Hex.decode("2d887fd3b17bfdce3481f10bea41f45ba9f709d39ce8325427b57afcfc994cee"))
@@ -937,20 +946,15 @@
       Some(JArray(List(
         JString(s"0xdeadbeaf"),
         JString(s"0xa3f20717a250c2b0b729b7e5becbff67fdaef7e0699da4de7ca5895b02a170a12d887fd3b17bfdce3481f10bea41f45ba9f709d39ce8325427b57afcfc994cee1b")
->>>>>>> 7b01ef9b
-      ))),
-      Some(JInt(1))
-    )
-
-    val response = jsonRpcController.handleRequest(request).futureValue
-    response.jsonrpc shouldBe "2.0"
-    response.id shouldBe JInt(1)
-    response.error shouldBe None
-<<<<<<< HEAD
-    response.result shouldBe Some(Extraction.decompose(txResponse))
-=======
+      ))),
+      Some(JInt(1))
+    )
+
+    val response = jsonRpcController.handleRequest(request).futureValue
+    response.jsonrpc shouldBe "2.0"
+    response.id shouldBe JInt(1)
+    response.error shouldBe None
     response.result shouldBe Some(JString("0x9b2055d370f73ec7d8a03e965129118dc8f5bf83"))
->>>>>>> 7b01ef9b
   }
 
   trait TestSetup extends MockFactory {
