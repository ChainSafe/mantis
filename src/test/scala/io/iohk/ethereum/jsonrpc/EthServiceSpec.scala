--- conflicted
+++ resolved
@@ -6,14 +6,11 @@
 import io.iohk.ethereum.{DefaultPatience, Fixtures, crypto}
 import io.iohk.ethereum.blockchain.data.GenesisDataLoader
 import io.iohk.ethereum.db.components.{SharedEphemDataSources, Storages}
-<<<<<<< HEAD
 import io.iohk.ethereum.db.storage.AppStateStorage
 import io.iohk.ethereum.domain.{Address, Block, BlockHeader, BlockchainImpl}
-=======
 import io.iohk.ethereum.db.dataSource.EphemDataSource
 import io.iohk.ethereum.db.storage.{AppStateStorage, NodeStorage}
 import io.iohk.ethereum.domain._
->>>>>>> 1ff5a748
 import io.iohk.ethereum.jsonrpc.EthService._
 import io.iohk.ethereum.network.p2p.messages.PV62.BlockBody
 import io.iohk.ethereum.ommers.OmmersPool
@@ -24,13 +21,8 @@
 import org.scalatest.{FlatSpec, Matchers}
 
 import scala.concurrent.ExecutionContext.Implicits.global
-<<<<<<< HEAD
 import scala.concurrent.duration.{Duration, FiniteDuration}
-import scala.concurrent.Await
-=======
-import scala.concurrent.duration.Duration
 import scala.concurrent.{Await, Future}
->>>>>>> 1ff5a748
 import io.iohk.ethereum.jsonrpc.EthService.ProtocolVersionRequest
 import io.iohk.ethereum.keystore.KeyStore
 import io.iohk.ethereum.ledger.Ledger.TxResult
@@ -289,7 +281,60 @@
     response.futureValue shouldEqual Right(CallResponse(ByteString("return_value")))
   }
 
-<<<<<<< HEAD
+  it should "get uncle count by block number" in new TestSetup {
+    blockchain.save(blockToRequest)
+    (appStateStorage.getBestBlockNumber _).expects().returning(blockToRequest.header.number)
+
+    val response = ethService.getUncleCountByBlockNumber(GetUncleCountByBlockNumberRequest(BlockParam.Latest))
+
+    response.futureValue shouldEqual Right(GetUncleCountByBlockNumberResponse(blockToRequest.body.uncleNodesList.size))
+  }
+
+  it should "get uncle count by block hash" in new TestSetup {
+    blockchain.save(blockToRequest)
+
+    val response = ethService.getUncleCountByBlockHash(GetUncleCountByBlockHashRequest(blockToRequest.header.hash))
+
+    response.futureValue shouldEqual Right(GetUncleCountByBlockHashResponse(blockToRequest.body.uncleNodesList.size))
+  }
+
+  it should "get transaction count by block number" in new TestSetup {
+    blockchain.save(blockToRequest)
+
+    val response = ethService.getBlockTransactionCountByNumber(GetBlockTransactionCountByNumberRequest(BlockParam.WithNumber(blockToRequest.header.number)))
+
+    response.futureValue shouldEqual Right(GetBlockTransactionCountByNumberResponse(blockToRequest.body.transactionList.size))
+  }
+
+  it should "get transaction count by latest block number" in new TestSetup {
+    blockchain.save(blockToRequest)
+    (appStateStorage.getBestBlockNumber _).expects().returning(blockToRequest.header.number)
+
+    val response = ethService.getBlockTransactionCountByNumber(GetBlockTransactionCountByNumberRequest(BlockParam.Latest))
+
+    response.futureValue shouldEqual Right(GetBlockTransactionCountByNumberResponse(blockToRequest.body.transactionList.size))
+  }
+
+  it should "handle getCode request" in new TestSetup {
+    val address = Address(ByteString(Hex.decode("abbb6bebfa05aa13e908eaa492bd7a8343760477")))
+    storagesInstance.storages.evmCodeStorage.put(ByteString("code hash"), ByteString("code code code"))
+
+    import MerklePatriciaTrie.defaultByteArraySerializable
+
+    val mpt =
+      MerklePatriciaTrie[Array[Byte], Account](storagesInstance.storages.nodeStorage, (input: Array[Byte]) => crypto.kec256(input))
+        .put(crypto.kec256(address.bytes.toArray[Byte]), Account(0, UInt256(0), ByteString(""), ByteString("code hash")))
+
+    val newBlockHeader = blockToRequest.header.copy(stateRoot = ByteString(mpt.getRootHash))
+    val newblock = blockToRequest.copy(header = newBlockHeader)
+    blockchain.save(newblock)
+    (appStateStorage.getBestBlockNumber _).expects().returning(newblock.header.number)
+
+    val response = ethService.getCode(GetCodeRequest(address.bytes, BlockParam.Latest))
+
+    response.futureValue shouldEqual Right(GetCodeResponse(ByteString("code code code")))
+  }
+
   it should "accept and report hashrate" in new TestSetup {
     val rate: BigInt = 42
     val id = ByteString("id")
@@ -316,60 +361,6 @@
     Thread.sleep(4.seconds.toMillis)
     val response2 = ethService.getHashRate(GetHashRateRequest())
     response2.futureValue shouldEqual Right(GetHashRateResponse(rate))
-=======
-  it should "get uncle count by block number" in new TestSetup {
-    blockchain.save(blockToRequest)
-    (appStateStorage.getBestBlockNumber _).expects().returning(blockToRequest.header.number)
-
-    val response = ethService.getUncleCountByBlockNumber(GetUncleCountByBlockNumberRequest(BlockParam.Latest))
-
-    response.futureValue shouldEqual Right(GetUncleCountByBlockNumberResponse(blockToRequest.body.uncleNodesList.size))
-  }
-
-  it should "get uncle count by block hash" in new TestSetup {
-    blockchain.save(blockToRequest)
-
-    val response = ethService.getUncleCountByBlockHash(GetUncleCountByBlockHashRequest(blockToRequest.header.hash))
-
-    response.futureValue shouldEqual Right(GetUncleCountByBlockHashResponse(blockToRequest.body.uncleNodesList.size))
-  }
-
-  it should "get transaction count by block number" in new TestSetup {
-    blockchain.save(blockToRequest)
-
-    val response = ethService.getBlockTransactionCountByNumber(GetBlockTransactionCountByNumberRequest(BlockParam.WithNumber(blockToRequest.header.number)))
-
-    response.futureValue shouldEqual Right(GetBlockTransactionCountByNumberResponse(blockToRequest.body.transactionList.size))
-  }
-
-  it should "get transaction count by latest block number" in new TestSetup {
-    blockchain.save(blockToRequest)
-    (appStateStorage.getBestBlockNumber _).expects().returning(blockToRequest.header.number)
-
-    val response = ethService.getBlockTransactionCountByNumber(GetBlockTransactionCountByNumberRequest(BlockParam.Latest))
-
-    response.futureValue shouldEqual Right(GetBlockTransactionCountByNumberResponse(blockToRequest.body.transactionList.size))
-  }
-
-  it should "handle getCode request" in new TestSetup {
-    val address = Address(ByteString(Hex.decode("abbb6bebfa05aa13e908eaa492bd7a8343760477")))
-    storagesInstance.storages.evmCodeStorage.put(ByteString("code hash"), ByteString("code code code"))
-
-    import MerklePatriciaTrie.defaultByteArraySerializable
-
-    val mpt =
-      MerklePatriciaTrie[Array[Byte], Account](storagesInstance.storages.nodeStorage, (input: Array[Byte]) => crypto.kec256(input))
-        .put(crypto.kec256(address.bytes.toArray[Byte]), Account(0, UInt256(0), ByteString(""), ByteString("code hash")))
-
-    val newBlockHeader = blockToRequest.header.copy(stateRoot = ByteString(mpt.getRootHash))
-    val newblock = blockToRequest.copy(header = newBlockHeader)
-    blockchain.save(newblock)
-    (appStateStorage.getBestBlockNumber _).expects().returning(newblock.header.number)
-
-    val response = ethService.getCode(GetCodeRequest(address.bytes, BlockParam.Latest))
-
-    response.futureValue shouldEqual Right(GetCodeResponse(ByteString("code code code")))
->>>>>>> 1ff5a748
   }
 
   trait TestSetup extends MockFactory {
