--- conflicted
+++ resolved
@@ -870,7 +870,7 @@
     override lazy val blockchainConfig = new BlockchainConfig{
       val ethCompatibleStorage: Boolean = true
 
-      //unused
+   //unused
       override val eip155BlockNumber: BigInt = 0
       override val chainId: Byte = 0x03.toByte
       override val maxCodeSize: Option[BigInt] = None
@@ -891,12 +891,7 @@
 
     override lazy val consensus: TestConsensus = buildTestConsensus().withBlockGenerator(blockGenerator)
 
-<<<<<<< HEAD
-
-    implicit val system = ActorSystem("EthServiceSpec_System")
-=======
-    override implicit lazy val system = ActorSystem("EthServiceSpec_System")
->>>>>>> ad6040eb
+    override implicit lazyval system = ActorSystem("EthServiceSpec_System")
 
     val syncingController = TestProbe()
     val pendingTransactionsManager = TestProbe()
