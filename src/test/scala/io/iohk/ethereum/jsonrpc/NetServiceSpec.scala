--- conflicted
+++ resolved
@@ -22,21 +22,13 @@
 
   "NetService" should "return handshaked peer count" in new TestSetup {
 
-<<<<<<< HEAD
     (network.peers _).expects().returning(
       Future.successful(Peers(Map(
-        PeerImpl(new InetSocketAddress(1), testRef, peerEventBus.ref) -> PeerActor.Status.Handshaked(mock[Status], true, 0),
-        PeerImpl(new InetSocketAddress(2), testRef, peerEventBus.ref) -> PeerActor.Status.Handshaked(mock[Status], true, 0),
-        PeerImpl(new InetSocketAddress(3), testRef, peerEventBus.ref) -> PeerActor.Status.Connecting)))
-    )
-    val resF = netService.peerCount(PeerCountRequest())
-=======
-    peerManager.expectMsg(PeerManagerActor.GetPeers)
-    peerManager.reply(PeerManagerActor.Peers(Map(
       new PeerImpl(new InetSocketAddress(1), testRef, peerEventBus.ref) -> PeerActor.Status.Handshaked(mock[Status], true, 0),
       new PeerImpl(new InetSocketAddress(2), testRef, peerEventBus.ref) -> PeerActor.Status.Handshaked(mock[Status], true, 0),
       new PeerImpl(new InetSocketAddress(3), testRef, peerEventBus.ref) -> PeerActor.Status.Connecting)))
->>>>>>> 48d980e4
+    )
+    val resF = netService.peerCount(PeerCountRequest())
 
     Await.result(resF, 3.seconds) shouldBe Right(PeerCountResponse(2))
   }
