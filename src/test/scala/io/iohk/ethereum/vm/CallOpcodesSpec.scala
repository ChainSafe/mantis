--- conflicted
+++ resolved
@@ -14,11 +14,7 @@
 // scalastyle:off file.size.limit
 class CallOpcodesSpec extends WordSpec with Matchers with PropertyChecks {
 
-<<<<<<< HEAD
-  val config = EvmConfig.PostEIP161Config
-=======
-  val config = EvmConfig.PostEIP160ConfigBuilder(None)
->>>>>>> 83e63b30
+  val config = EvmConfig.PostEIP161ConfigBuilder(None)
 
   import config.feeSchedule._
 
