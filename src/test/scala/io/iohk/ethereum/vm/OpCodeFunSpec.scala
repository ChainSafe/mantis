package io.iohk.ethereum.vm

import akka.util.ByteString
import io.iohk.ethereum.crypto.kec256
import io.iohk.ethereum.domain.{Account, Address, TxLogEntry, UInt256}
import io.iohk.ethereum.vm.Generators._
import io.iohk.ethereum.domain.UInt256._
import org.scalacheck.Gen
import org.scalatest.prop.PropertyChecks
import org.scalatest.{FunSuite, Matchers}

class OpCodeFunSpec extends FunSuite with OpCodeTesting with Matchers with PropertyChecks {

  import MockWorldState.PS

  override val config = EvmConfig.PostEIP161Config

  def executeOp(op: OpCode, stateIn: PS): PS = {
    // gas is not tested in this spec
    op.execute(stateIn).copy(gas = stateIn.gas, gasRefund = stateIn.gasRefund)
  }

  def withStackVerification(op: OpCode, stateIn: PS, stateOut: PS)(body: => Any): Any = {
    if (stateIn.stack.size < op.delta)
      stateOut shouldEqual stateIn.withError(StackUnderflow).halt
    else if (stateIn.stack.size - op.delta + op.alpha > stateIn.stack.maxSize)
      stateOut shouldEqual stateIn.withError(StackOverflow).halt
    else {
      if (stateOut.error.isEmpty) {
        val expectedStackSize = stateIn.stack.size - op.delta + op.alpha
        stateOut.stack.size shouldEqual expectedStackSize

        val (_, stack1) = stateIn.stack.pop(op.delta)
        val (_, stack2) = stateOut.stack.pop(op.alpha)
        stack1 shouldEqual stack2
      }
      body
    }
  }

  def stateWithCode(state: PS, code: ByteString): PS = {
    val newProgram = Program(code)
    state.copy(context = state.context.copy(env = state.context.env.copy(program = newProgram)))
  }

  test(STOP) { op =>
    forAll(getProgramStateGen()) { stateIn =>
      val stateOut = executeOp(op, stateIn)
      stateOut.halted shouldBe true
      stateIn shouldEqual stateOut.copy(halted = stateIn.halted)
    }
  }

  test(unaryOps: _*) { op =>
    forAll(getProgramStateGen()) { stateIn =>
      val stateOut = executeOp(op, stateIn)

      withStackVerification(op, stateIn, stateOut) {
        val (a, _) = stateIn.stack.pop
        val (result, _) = stateOut.stack.pop
        result shouldEqual op.f(a)

        val expectedState = stateIn.withStack(stateOut.stack).step()
        stateOut shouldEqual expectedState
      }
    }
  }

  test(binaryOps: _*) { op =>
    forAll(getProgramStateGen()) { stateIn =>
      val stateOut = executeOp(op, stateIn)

      withStackVerification(op, stateIn, stateOut) {
        val (Seq(a, b), _) = stateIn.stack.pop(2)
        val (result, _) = stateOut.stack.pop
        result shouldEqual op.f(a, b)

        val expectedState = stateIn.withStack(stateOut.stack).step()
        stateOut shouldEqual expectedState
      }
    }
  }

  test(ternaryOps: _*) { op =>
    forAll(getProgramStateGen()) { stateIn =>
      val stateOut = executeOp(op, stateIn)

      withStackVerification(op, stateIn, stateOut) {
        val (Seq(a, b, c), _) = stateIn.stack.pop(3)
        val (result, _) = stateOut.stack.pop
        result shouldEqual op.f(a, b, c)

        val expectedState = stateIn.withStack(stateOut.stack).step()
        stateOut shouldEqual expectedState
      }
    }
  }

  test(constOps.filter(_ != MSIZE): _*) { op =>
    forAll(getProgramStateGen()) { stateIn =>
      val stateOut = executeOp(op, stateIn)

      withStackVerification(op, stateIn, stateOut) {
        val (result, _) = stateOut.stack.pop
        result shouldEqual op.f(stateIn)

        val expectedState = stateIn.withStack(stateOut.stack).step()
        stateOut shouldEqual expectedState
      }
    }
  }

  test(MSIZE) { op =>
    val stateGen = getProgramStateGen(
      memGen = getMemoryGen(256)
    )

    forAll(stateGen) { stateIn =>
      val stateOut = executeOp(op, stateIn)

      withStackVerification(op, stateIn, stateOut) {
        val expectedSize = wordsForBytes(stateIn.memory.size) * 32
        val expectedState = stateIn.withStack(stateIn.stack.push(expectedSize.toUInt256)).step()

        stateOut shouldEqual expectedState
      }
    }
  }

  test(SHA3) { op =>
    val stateGen = getProgramStateGen(
      stackGen = getStackGen(maxWord = UInt256(256)),
      memGen = getMemoryGen(maxSize = 256)
    )

    forAll(stateGen) { stateIn =>
      val stateOut = executeOp(op, stateIn)

      withStackVerification(op, stateIn, stateOut) {
        val (Seq(offset, size), _) = stateIn.stack.pop(2)
        val (data, mem1) = stateIn.memory.load(offset, size)
        val (result, _) = stateOut.stack.pop
        result shouldEqual UInt256(kec256(data.toArray))

        val expectedState = stateIn.withStack(stateOut.stack).withMemory(mem1).step()
        stateOut shouldEqual expectedState
      }
    }
  }

  test(BALANCE) { op =>
    forAll(getProgramStateGen(), getUInt256Gen()) { (stateIn, accountBalance) =>
      val stateOut = executeOp(op, stateIn)
      withStackVerification(op, stateIn, stateOut) {
        val (_, stack1) = stateIn.stack.pop
        stateOut shouldEqual stateIn.withStack(stack1.push(UInt256.Zero)).step()
      }

      val (addr, stack1) = stateIn.stack.pop

      val account = Account(balance = accountBalance)
      val world1 = stateIn.world.saveAccount(Address(addr mod UInt256(BigInt(2).pow(160))), account)

      val stateInWithAccount = stateIn.withWorld(world1)
      val stateOutWithAccount = executeOp(op, stateInWithAccount)

      withStackVerification(op, stateInWithAccount, stateOutWithAccount) {
        val stack2 = stack1.push(accountBalance)
        stateOutWithAccount shouldEqual stateInWithAccount.withStack(stack2).step()
      }
    }
  }

  test(CALLDATALOAD) { op =>
    val stateGen = getProgramStateGen(
      stackGen = getStackGen(maxWord = UInt256(256)),
      inputDataGen = getByteStringGen(0, 256)
    )

    forAll(stateGen) { stateIn =>
      val stateOut = executeOp(op, stateIn)

      withStackVerification(op, stateIn, stateOut) {
        val (offset, _) = stateIn.stack.pop
        val (data, _) = stateOut.stack.pop
        data shouldEqual UInt256(OpCode.sliceBytes(stateIn.inputData, offset, 32))

        val expectedState = stateIn.withStack(stateOut.stack).step()
        stateOut shouldEqual expectedState
      }
    }
  }

  test(CALLDATACOPY) { op =>
    val stateGen = getProgramStateGen(
      stackGen = getStackGen(maxWord = UInt256(256)),
      memGen = getMemoryGen(256),
      inputDataGen = getByteStringGen(0, 256)
    )

    forAll(stateGen) { stateIn =>
      val stateOut = executeOp(op, stateIn)

      withStackVerification(op, stateIn, stateOut) {
        val (Seq(memOffset, dataOffset, size), _) = stateIn.stack.pop(3)
        val data = OpCode.sliceBytes(stateIn.inputData, dataOffset, size)
        val (storedInMem, _) = stateOut.memory.load(memOffset, size)
        data shouldEqual storedInMem

        val expectedState = stateIn.withStack(stateOut.stack).withMemory(stateOut.memory).step()
        stateOut shouldEqual expectedState
      }
    }
  }

  test(CODECOPY) { op =>
    val stateGen = getProgramStateGen(
      stackGen = getStackGen(maxWord = UInt256(256)),
      memGen = getMemoryGen(256),
      codeGen = getByteStringGen(0, 256)
    )

    forAll(stateGen) { stateIn =>
      val stateOut = executeOp(op, stateIn)

      withStackVerification(op, stateIn, stateOut) {
        val (Seq(memOffset, codeOffset, size), _) = stateIn.stack.pop(3)
        val code = OpCode.sliceBytes(stateIn.program.code, codeOffset, size)
        val (storedInMem, _) = stateOut.memory.load(memOffset, size)
        code shouldEqual storedInMem

        val expectedState = stateIn.withStack(stateOut.stack).withMemory(stateOut.memory).step()
        stateOut shouldEqual expectedState
      }
    }
  }

  test(EXTCODESIZE) { op =>
    val stateGen = getProgramStateGen(
      stackGen = getStackGen(maxWord = UInt256(256))
    )
    val codeGen = getByteStringGen(0, 512)

    forAll(stateGen, codeGen) { (stateIn, extCode) =>
      val stateOut = executeOp(op, stateIn)
      withStackVerification(op, stateIn, stateOut) {
        val (_, stack1) = stateIn.stack.pop
        stateOut shouldEqual stateIn.withStack(stack1.push(UInt256.Zero)).step()
      }

      val (addr, stack1) = stateIn.stack.pop
      val program = Program(extCode)
      val world1 = stateIn.world.saveCode(Address(addr), program.code)

      val stateInWithExtCode = stateIn.withWorld(world1)
      val stateOutWithExtCode = executeOp(op, stateInWithExtCode)

      withStackVerification(op, stateInWithExtCode, stateOutWithExtCode) {
        val stack2 = stack1.push(UInt256(extCode.size))
        stateOutWithExtCode shouldEqual stateInWithExtCode.withStack(stack2).step()
      }
    }
  }

  test(EXTCODECOPY) { op =>
    val stateGen: Gen[PS] = for {
      extCode <- getByteStringGen(0, 256)

      stateIn <- getProgramStateGen(
        stackGen = getStackGen(maxWord = UInt256(256)),
        memGen = getMemoryGen(256),
        codeGen = getByteStringGen(0, 256)
      )

      doSave <- Gen.oneOf(false, true, true)

      addr = Address(stateIn.stack.pop._1)
      hash = kec256(extCode)
      world = if (doSave) stateIn.world.saveAccount(addr, Account.empty().copy(codeHash = hash)) else stateIn.world
    } yield stateIn.withWorld(world)

    forAll(stateGen) { stateIn =>
      val stateOut = executeOp(op, stateIn)

      withStackVerification(op, stateIn, stateOut) {
        val (Seq(addr, memOffset, codeOffset, size), _) = stateIn.stack.pop(4)
        val code = OpCode.sliceBytes(stateIn.world.getCode(Address(addr)), codeOffset, size)
        val (storedInMem, _) = stateOut.memory.load(memOffset, size)
        code shouldEqual storedInMem

        val expectedState = stateIn.withStack(stateOut.stack).withMemory(stateOut.memory).step()
        stateOut shouldEqual expectedState
      }
    }
  }

  test(BLOCKHASH) { op =>
    val stateGen: Gen[PS] = for {
      stateIn <- getProgramStateGen(
        stackGen = getStackGen(maxWord = UInt256(512)),
        blockNumberGen = getUInt256Gen(0, 512)
      )
    } yield stateIn

    forAll(stateGen) { stateIn =>
      val stateOut = executeOp(op, stateIn)

      withStackVerification(op, stateIn, stateOut) {
        val (blockHeaderNumber, stack1) = stateIn.stack.pop

        val withinLimits =
          stateIn.env.blockHeader.number - blockHeaderNumber.toBigInt <= 256 &&
          blockHeaderNumber.toBigInt < stateIn.env.blockHeader.number

        val hash = stateIn.world.getBlockHash(blockHeaderNumber).filter(_ => withinLimits).getOrElse(UInt256.Zero)

        val expectedState = stateIn.withStack(stack1.push(hash)).step()
        stateOut shouldBe expectedState
      }
    }
  }

  test(POP) { op =>
    forAll(getProgramStateGen()) { stateIn =>
      val stateOut = executeOp(op, stateIn)

      withStackVerification(op, stateIn, stateOut) {
        stateOut shouldEqual stateIn.withStack(stateOut.stack).step()
      }
    }
  }

  test(MLOAD) { op =>
    val stateGen = getProgramStateGen(
      stackGen = getStackGen(maxWord = UInt256(256)),
      memGen = getMemoryGen(256)
    )

    forAll(stateGen) { stateIn =>
      val stateOut = executeOp(op, stateIn)

      withStackVerification(op, stateIn, stateOut) {
        val (offset, _) = stateIn.stack.pop
        val (result, _) = stateOut.stack.pop
        val (data, _) = stateIn.memory.load(offset)
        result shouldEqual data

        stateOut shouldEqual stateIn.withStack(stateOut.stack).withMemory(stateOut.memory).step()
      }
    }
  }

  test(MSTORE) { op =>
    val stateGen = getProgramStateGen(
      stackGen = getStackGen(maxWord = UInt256(256)),
      memGen = getMemoryGen(256)
    )

    forAll(stateGen) { stateIn =>
      val stateOut = executeOp(op, stateIn)

      withStackVerification(op, stateIn, stateOut) {
        val (Seq(offset, value), _) = stateIn.stack.pop(2)
        val (data, _) = stateOut.memory.load(offset)
        value shouldEqual data

        stateOut shouldEqual stateIn.withStack(stateOut.stack).withMemory(stateOut.memory).step()
      }
    }
  }

  test(MSTORE8) { op =>
    val stateGen = getProgramStateGen(
      stackGen = getStackGen(maxWord = UInt256(256)),
      memGen = getMemoryGen(256)
    )

    forAll(stateGen) { stateIn =>
      val stateOut = executeOp(op, stateIn)

      withStackVerification(op, stateIn, stateOut) {
        val (Seq(offset, value), _) = stateIn.stack.pop(2)
        val (data, _) = stateOut.memory.load(offset, 1)
        ByteString((value mod 256).toByte) shouldEqual data

        stateOut shouldEqual stateIn.withStack(stateOut.stack).withMemory(stateOut.memory).step()
      }
    }
  }

  test(SLOAD) { op =>
    val stateGen = getProgramStateGen(
      stackGen = getStackGen(UInt256(256)),
      storageGen = getStorageGen(256)
    )

    forAll(stateGen) { stateIn =>
      val stateOut = executeOp(op, stateIn)

      withStackVerification(op, stateIn, stateOut) {
        val (offset, _) = stateIn.stack.pop
        val data = stateIn.storage.load(offset)
        val (result, _) = stateOut.stack.pop
        result shouldEqual data

        stateOut shouldEqual stateIn.withStack(stateOut.stack).step()
      }
    }
  }

  test(SSTORE) { op =>
    val stateGen = getProgramStateGen(
      stackGen = getStackGen(UInt256(256)),
      storageGen = getStorageGen(256)
    )

    forAll(stateGen) { stateIn =>
      val stateOut = executeOp(op, stateIn)

      withStackVerification(op, stateIn, stateOut) {
        val (Seq(offset, value), _) = stateIn.stack.pop(2)
        val data = stateOut.storage.load(offset)
        data shouldEqual value

        stateOut shouldEqual stateIn.withStack(stateOut.stack).withStorage(stateOut.storage).step()
      }
    }
  }

  test(JUMP) { op =>

    // have about 1 in 2 opcodes be a JUMPDEST
    val opcodes = config.opCodes ++ List.fill(config.opCodes.size)(JUMPDEST)
    val opcodeGen = Gen.oneOf(opcodes).map(_.code)

    // 80% of jump destinations arguments will be within codesize bound
    def stackValueGen(codeSize: UInt256): Gen[UInt256] = Gen.frequency(
      8 -> getUInt256Gen(0, codeSize),
      1 -> getUInt256Gen(codeSize, Int.MaxValue),
      1 -> getUInt256Gen(Int.MaxValue, UInt256.MaxValue)
    )

    val stateGen = for {
      codeSize <- Gen.choose(0, 256)
      state <- getProgramStateGen(
        stackGen = getStackGen(valueGen = stackValueGen(codeSize)),
        codeGen = getByteStringGen(codeSize, codeSize, opcodeGen)
      )
    } yield state

    forAll(stateGen) { stateIn =>
      val stateOut = executeOp(op, stateIn)

      withStackVerification(op, stateIn, stateOut) {
        val (dest, _) = stateIn.stack.pop
        if (dest == dest.toInt && stateIn.program.validJumpDestinations.contains(dest.toInt))
          stateOut shouldEqual stateIn.withStack(stateOut.stack).goto(dest.toInt)
        else
          stateOut shouldEqual stateIn.withError(InvalidJump(dest))
      }
    }



    val code = Assembly(
      STOP,
      STOP,
      JUMPDEST,
      PUSH4, 0xff, 0xff, JUMPDEST.code, 0xff
    ).code

    val List(validDest, insidePush) = code.indices.toList.filter(i => code(i) == JUMPDEST.code)
    val overflownDest = UInt256(Int.MaxValue) + 1 + validDest
    val invalidDest = validDest + 1
    val offLimitDest = code.size

    assert(overflownDest.toInt == validDest)
    assert(code(invalidDest) != JUMPDEST.code)

    val table = Table[UInt256, Boolean](
      ("destination", "isValid"),
      (validDest, true),
      (invalidDest, false),
      (insidePush, false),
      (offLimitDest, false),
      (overflownDest, false)
    )

    forAll(table) { (destination, isValid) =>
      val stackIn = Stack.empty().push(destination)
      val stateSample = getProgramStateGen().sample.get
      val stateIn = stateWithCode(stateSample.copy(stack = stackIn), code)
      val stateOut = executeOp(op, stateIn)

      val expectedState =
        if (isValid)
          stateIn.withStack(Stack.empty()).goto(destination.toInt)
        else
          stateIn.withError(InvalidJump(destination))

      stateOut shouldEqual expectedState
    }
  }

  test(JUMPI) { op =>
    // have about 1 in 2 opcodes be a JUMPDEST
    val opcodes = config.opCodes ++ List.fill(config.opCodes.size)(JUMPDEST)
    val opcodeGen = Gen.oneOf(opcodes).map(_.code)

    // 40% of conditionals arguments will be false (zero)
    // 80% of jump destinations arguments will be within codesize bound
    def stackValueGen(codeSize: UInt256): Gen[UInt256] = Gen.frequency(
      4 -> Gen.const(UInt256.Zero),
      4 -> getUInt256Gen(0, codeSize),
      1 -> getUInt256Gen(codeSize, Int.MaxValue),
      1 -> getUInt256Gen(Int.MaxValue, UInt256.MaxValue)
    )

    val stateGen = for {
      codeSize <- Gen.choose(0, 256)
      state <- getProgramStateGen(
        stackGen = getStackGen(valueGen = stackValueGen(codeSize)),
        codeGen = getByteStringGen(codeSize, codeSize, opcodeGen)
      )
    } yield state

    forAll(stateGen) { stateIn =>
      val stateOut = executeOp(op, stateIn)

      withStackVerification(op, stateIn, stateOut) {
        val (Seq(dest, cond), _) = stateIn.stack.pop(2)
        val expectedState =
          if (cond.isZero)
            stateIn.withStack(stateOut.stack).step()
          else if (dest == dest.toInt && stateIn.program.validJumpDestinations.contains(dest.toInt))
            stateIn.withStack(stateOut.stack).goto(dest.toInt)
          else
            stateIn.withError(InvalidJump(dest))

        stateOut shouldEqual expectedState
      }
    }



    val code = Assembly(
      STOP,
      STOP,
      JUMPDEST,
      PUSH4, 0xff, 0xff, JUMPDEST.code, 0xff
    ).code

    val List(validDest, insidePush) = code.indices.toList.filter(i => code(i) == JUMPDEST.code)
    val overflownDest = UInt256(Int.MaxValue) + 1 + validDest
    val invalidDest = validDest + 1
    val offLimitDest = code.size

    assert(overflownDest.toInt == validDest)
    assert(code(invalidDest) != JUMPDEST.code)

    val table = Table[UInt256, UInt256, Boolean](
      ("destination", "cond", "isValid"),
      (validDest, 1, true),
      (invalidDest, 42, false),
      (insidePush, UInt256.MaxValue, false),
      (offLimitDest, Int.MaxValue, false),
      (overflownDest, 2, false),
      (validDest, 0, true),
      (invalidDest, 0, false)
    )

    forAll(table) { (destination, cond, isValid) =>
      val stackIn = Stack.empty().push(List(cond, destination))
      val stateSample = getProgramStateGen().sample.get
      val stateIn = stateWithCode(stateSample.copy(stack = stackIn), code)
      val stateOut = executeOp(op, stateIn)

      val expectedState =
        if (cond.isZero)
          stateIn.withStack(Stack.empty()).step()
        else if (isValid)
          stateIn.withStack(Stack.empty()).goto(destination.toInt)
        else
          stateIn.withError(InvalidJump(destination))

      stateOut shouldEqual expectedState
    }
  }

  test(JUMPDEST) { op =>
    forAll(getProgramStateGen()) { stateIn =>
      val stateOut = executeOp(op, stateIn)

      withStackVerification(op, stateIn, stateOut) {
        stateOut shouldEqual stateIn.step()
      }
    }
  }

  test(pushOps: _*) { op =>
    val stateGen = getProgramStateGen(codeGen = getByteStringGen(0, 32))

    forAll(stateGen) { stateIn =>
      val stateOut = executeOp(op, stateIn)

      withStackVerification(op, stateIn, stateOut) {
        val bytes = stateIn.program.getBytes(stateIn.pc + 1, op.i + 1)
        val expectedStack = stateIn.stack.push(UInt256(bytes))
        val expectedState = stateIn.withStack(expectedStack).step(op.i + 2)
        stateOut shouldEqual expectedState
      }
    }
  }

  test(dupOps: _*) { op =>
    forAll(getProgramStateGen()) { stateIn =>
      val stateOut = executeOp(op, stateIn)

      withStackVerification(op, stateIn, stateOut) {
        val expectedStack = stateIn.stack.dup(op.i)
        val expectedState = stateIn.withStack(expectedStack).step()
        stateOut shouldEqual expectedState
      }
    }
  }

  test(swapOps: _*) { op =>
    forAll(getProgramStateGen()) { stateIn =>
      val stateOut = executeOp(op, stateIn)

      withStackVerification(op, stateIn, stateOut) {
        val expectedStack = stateIn.stack.swap(op.i + 1)
        val expectedState = stateIn.withStack(expectedStack).step()
        stateOut shouldEqual expectedState
      }
    }
  }

  test(logOps: _*) { op =>
    val stateGen = getProgramStateGen(
      stackGen = getStackGen(maxWord = UInt256(256)),
      memGen = getMemoryGen(maxSize = 256)
    )

    forAll(stateGen) { stateIn =>
      val stateOut = executeOp(op, stateIn)

      withStackVerification(op, stateIn, stateOut) {
        val (Seq(offset, size, topics @ _*), stack1) = stateIn.stack.pop(op.delta)
        val (data, mem1) = stateIn.memory.load(offset, size)
        val logEntry = TxLogEntry(stateIn.env.ownerAddr, topics.map(_.bytes), data)
        val expectedState = stateIn.withStack(stack1).withMemory(mem1).withLog(logEntry).step()

        logEntry.logTopics.size shouldEqual op.i
        stateOut shouldEqual expectedState
      }
    }
  }

  test(RETURN) { op =>
    val stateGen = getProgramStateGen(
      stackGen = getStackGen(maxWord = UInt256(256)),
      memGen = getMemoryGen(maxSize = 256)
    )

    forAll(stateGen) { stateIn =>
      val stateOut = executeOp(op, stateIn)

      withStackVerification(op, stateIn, stateOut) {
        val (Seq(offset, size), _) = stateIn.stack.pop(2)
        val (data, mem1) = stateIn.memory.load(offset, size)

        if (size.isZero) {
          mem1.size shouldBe stateIn.memory.size
        } else {
          mem1.size should be >= (offset + size).toInt
        }

        val expectedState = stateIn.withStack(stateOut.stack).withMemory(mem1).withReturnData(data).halt
        stateOut shouldEqual expectedState
      }
    }
  }

  test(INVALID) { op =>
    forAll(getProgramStateGen()) { stateIn =>
      val stateOut = executeOp(op, stateIn)

      val expectedState = stateIn.withError(InvalidOpCode(op.code))
      stateOut shouldEqual expectedState
    }
  }

  test(SELFDESTRUCT) { op =>
    val stateGen = getProgramStateGen(
      stackGen = getStackGen(valueGen = getUInt256Gen().filter(_ != ownerAddr))
    )

    forAll(stateGen) { stateIn =>
      val stateOut = executeOp(op, stateIn)
      withStackVerification(op, stateIn, stateOut) {
        val (refundAddr, stack1) = stateIn.stack.pop
        val world1 = stateIn.world
<<<<<<< HEAD
          .transfer(stateIn.ownAddress, Address(refundDW), stateIn.ownBalance)
=======
          .transfer(stateIn.ownAddress, Address(refundAddr), stateIn.ownBalance)
>>>>>>> e8fcd098
        val expectedState = stateIn
          .withWorld(world1)
          .withAddressToDelete(stateIn.context.env.ownerAddr)
          .withStack(stack1)
          .halt
        stateOut shouldEqual expectedState
      }
    }


    // test Ether transfer on SELFDESTRUCT
    val table = Table[Address, UInt256, UInt256](
      ("refundAddr", "initialEther", "transferredEther"),
      (callerAddr, 1000, 1000),
      (ownerAddr, 1000, 0) // if the Ether is transferred to the about-to-be removed account, the Ether gets destroyed
    )

    forAll(table) { case (refundAddr, initialEther, transferredEther) =>
      val stackIn = Stack.empty().push(refundAddr.toUInt256)
      val stateSample = getProgramStateGen().sample.get
      val initialWorld = stateSample.world
        .saveAccount(refundAddr, Account.empty())
        .saveAccount(ownerAddr, Account.empty().increaseBalance(initialEther))
      val stateIn = stateSample.copy(world = initialWorld, stack = stackIn)

      val stateOut = executeOp(op, stateIn)

      stateOut.addressesToDelete shouldEqual Set(ownerAddr)

      val ownerBalance = stateOut.world.getBalance(ownerAddr)
      ownerBalance shouldEqual 0

      val refundBalance = stateOut.world.getBalance(refundAddr)
      refundBalance shouldEqual transferredEther
    }
  }

  verifyAllOpCodesRegistered(except = CREATE, CALL, CALLCODE, DELEGATECALL)

  test("sliceBytes helper") {
    def zeroes(i: Int): ByteString =
      ByteString(Array.fill[Byte](i)(0))

    val table = Table[Int, UInt256, UInt256, Int, ByteString => ByteString](
      ("dataSize", "sliceOffset", "sliceSize", "expectedSize", "expectedContentFn"),

      // both offset and size are greater than data size
      (0, 16, 32, 32, _ => zeroes(32)),

      // offset is within bounds, offset + size is greater than data size
      (20, 16, 32, 32, bs => bs.drop(16) ++ zeroes(28)),

      // offset + size are within bounds
      (64, 16, 31, 31, bs => bs.slice(16, 47)),

      // offset is greater than Int.MaxValue
      (64, Two ** 128, 32, 32, _ => zeroes(32)),

      // offset is within bounds, size is greater than Int.MaxValue
      (64, 16, Two ** 64 + 7, 48, bs => bs.drop(16)),

      // offset is within bounds, size is greater than Int.MaxValue and size.toInt > dataSize
      // this case a bit strange because we purposefully let size overflow when converting to Int
      // but sliceBytes is supposed to copy the behaviour of geth:
      // https://github.com/ethereum/go-ethereum/blob/5f7826270c9e87509fd7731ec64953a5e4761de0/core/vm/common.go#L42
      (64, 40, Two ** 64 + 124, 124, bs => bs.drop(40) ++ zeroes(100)),

      // both offset and size are greater than Int.MaxValue
      (64, Two ** 33, Two ** 96 + 13, 13, _ => zeroes(13))
    )

    forAll(table) { (dataSize, sliceOffset, sliceSize, expectedSize, expectedContentFn) =>
      val bytes = getByteStringGen(dataSize, dataSize).sample.get
      val slice = OpCode.sliceBytes(bytes, sliceOffset, sliceSize)

      slice.size shouldEqual expectedSize
      slice shouldEqual expectedContentFn(bytes)
    }
  }

}
<|MERGE_RESOLUTION|>--- conflicted
+++ resolved
@@ -701,11 +701,7 @@
       withStackVerification(op, stateIn, stateOut) {
         val (refundAddr, stack1) = stateIn.stack.pop
         val world1 = stateIn.world
-<<<<<<< HEAD
-          .transfer(stateIn.ownAddress, Address(refundDW), stateIn.ownBalance)
-=======
           .transfer(stateIn.ownAddress, Address(refundAddr), stateIn.ownBalance)
->>>>>>> e8fcd098
         val expectedState = stateIn
           .withWorld(world1)
           .withAddressToDelete(stateIn.context.env.ownerAddr)
