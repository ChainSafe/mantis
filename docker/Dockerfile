<<<<<<< HEAD
FROM mantis-dev:latest

CMD /app/bin/mantis
=======
FROM mantis-dev:latest as CURRENTBUILD

ARG MANTIS_TAG
ENV MANTIS_TAG ${MANTIS_TAG:-phase/iele_testnet}

# The command `sbt dist` generates a zip file in the `target/universal` directory.
# The value of `MANTIS_DIST_ZIP_NAME` must be the name of the generated zip,
# excluding the extension.
# So, for example, currently (commit `35e06611`) the `sbt dist` command
# produces `target/universal/mantis-1.0-daedalus-rc1.zip`, so we can set
# `MANTIS_DIST_ZIP_NAME` to be `mantis-1.0-daedalus-rc1`.
# A glob like `mantis-*` also works and is more convenient, since it is invariant
# with respect to the other part, which dependens on the software version.
ARG MANTIS_DIST_ZIP_NAME
ENV MANTIS_DIST_ZIP_NAME ${MANTIS_DIST_ZIP_NAME:-mantis-*}

# Grab latest mantis, build the distribution and install it
RUN ~/install-mantis.sh $MANTIS_TAG $MANTIS_DIST_ZIP_NAME
# Now mantis is in /home/mantis/mantis-dist/app
# or just /app

# Start over and keep what is needed.
# Now the size optimization comes from `mantis-base`:
# smaller `mantis-base` means smaller `mantis` image (this image).  
FROM mantis-base:latest

USER root
COPY --from=CURRENTBUILD /home/mantis/mantis-dist /home/mantis/mantis-dist
RUN chown -R mantis:mantis /home/mantis/mantis-dist

USER mantis
WORKDIR /app
VOLUME /app/conf
>>>>>>> e1abc3cc
<|MERGE_RESOLUTION|>--- conflicted
+++ resolved
@@ -1,8 +1,3 @@
-<<<<<<< HEAD
-FROM mantis-dev:latest
-
-CMD /app/bin/mantis
-=======
 FROM mantis-dev:latest as CURRENTBUILD
 
 ARG MANTIS_TAG
@@ -35,5 +30,4 @@
 
 USER mantis
 WORKDIR /app
-VOLUME /app/conf
->>>>>>> e1abc3cc
+VOLUME /app/conf