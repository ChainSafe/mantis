--- conflicted
+++ resolved
@@ -2,15 +2,6 @@
 
 In this release *Mantis* the new Ethereum Classic client produced by the [Grothendieck Team](https://iohk.io/projects/ethereum-classic/)
 has been integrated with the [Daedalus](https://daedaluswallet.io/) wallet. This integration puts the Daedalus wallet management
-<<<<<<< HEAD
-software into the hands of Ethereum Classic users, giving them a safe way to create, manage and backup their wallets.
-
-This version has been tested on recent versions of Windows and macOS
-
-The Daedalus bundle contains a JVM, so no pre installed jvm is required. This make it easier to install compared to the command line version.
-
-### Status - Release Candidate 1
-=======
 software into the hands of Ethereum Classic users, giving them a safe way to create, manage and backup their wallets.    
  
 This version has been tested on recent versions of Windows and macOS 
@@ -18,7 +9,6 @@
 The Daedalus bundle contains a JVM, so no pre installed jvm is required. This makes it easier to install than the command line version.
   
 ### Status - Release 1.0
->>>>>>> 68c41dc4
 
 Continuous Integration Build Status [![CircleCI](https://circleci.com/gh/input-output-hk/mantis/tree/master.svg?style=svg)](https://circleci.com/gh/input-output-hk/mantis/tree/master)
 
